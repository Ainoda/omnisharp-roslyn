--- conflicted
+++ resolved
@@ -3,7 +3,6 @@
 
 ## [1.32.20] - not yet released
 * Added support for `TreatWarningsAsErrors` in csproj files (PR: [#1459](https://github.com/OmniSharp/omnisharp-roslyn/pull/1459))
-<<<<<<< HEAD
 * Added support for various renaming options - renaming any symbol can now propagate to comments or strings, and renaming a method symbol can also rename its overloads. They can be set via OmniSharp configuration, such as `omnisharp.json` file (they are disabled by default). (PR: [#1495](https://github.com/OmniSharp/omnisharp-roslyn/pull/1495))
 
     ```JSON
@@ -15,9 +14,7 @@
         }
     }
     ```
-=======
 * Updated to Roslyn `3.1.0 beta4-19266-03` to match VS dev16.1 (PR: [#1504](https://github.com/OmniSharp/omnisharp-roslyn/pull/1504))
->>>>>>> 36a6ee54
 
 ## [1.32.19] - 2019-05-01
 * Updated to Roslyn `3.1.0-beta4-19251-02` (PR: [#1479](https://github.com/OmniSharp/omnisharp-roslyn/pull/1479))
