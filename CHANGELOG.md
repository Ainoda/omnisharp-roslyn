# Changelog
All changes to the project will be documented in this file.

<<<<<<< HEAD
## [1.30.0] - not yet released
* Ensure that the lower assembly versions are always superseded in C# scripts (PR: [#1103](https://github.com/OmniSharp/omnisharp-roslyn/pull/1103))
=======
## [1.29.1] - Not Yet Released
* Fixed duplicate diagnostics in C# ([omnisharp-vscode#1830](https://github.com/OmniSharp/omnisharp-vscode/issues/1830), PR: [#1107](https://github.com/OmniSharp/omnisharp-roslyn/pull/1107))
>>>>>>> 11e72a5b

## [1.29.0] - 2018-1-29
* Updated to Roslyn 2.6.1 packages - C# 7.2 support (PR: [#1055](https://github.com/OmniSharp/omnisharp-roslyn/pull/1055))
* Shipped Language Server Protocol support in box.  (PR: [#969](https://github.com/OmniSharp/omnisharp-roslyn/pull/969))
  - Additional information and features tracked at [#968](https://github.com/OmniSharp/omnisharp-roslyn/issues/968)
* Fixed locating Visual Studio with more than one installation (PR: [#1063](https://github.com/OmniSharp/omnisharp-roslyn/pull/1063))
* Do not crash when encoutering Legacy ASP.NET Website projects ([#1036](https://github.com/OmniSharp/omnisharp-roslyn/issues/1036), PRs: [#1066](https://github.com/OmniSharp/omnisharp-roslyn/pull/1066), [#1084](https://github.com/OmniSharp/omnisharp-roslyn/pull/1084))
* Improvements to the the structured documentation returned by the /typelookup endpoint ([#1046](https://github.com/OmniSharp/omnisharp-roslyn/issues/1046), [omnisharp-vscode#1057](https://github.com/OmniSharp/omnisharp-vscode/issues/1057),  PRs: [#1062](https://github.com/OmniSharp/omnisharp-roslyn/pull/1062) [#1064](https://github.com/OmniSharp/omnisharp-roslyn/pull/1064))
* Allowed specifying DLLs file paths for plugin loading (PR: [#1069](https://github.com/OmniSharp/omnisharp-roslyn/pull/1069))
* Improved http server performance (PR: [#1073](https://github.com/OmniSharp/omnisharp-roslyn/pull/1073))
* Added attribute span to file ([omnisharp-vscode#429](https://github.com/OmniSharp/omnisharp-vscode/issues/429), PR: [#1075](https://github.com/OmniSharp/omnisharp-roslyn/pull/1075))
* Order Code Actions according by `ExtensionOrderAttribute` ([omnisharp-roslyn#748](https://github.com/OmniSharp/omnisharp-roslyn/issues/758), PR: [#1078](https://github.com/OmniSharp/omnisharp-roslyn/pull/1078))
* Disabled Go To Definition on property get/set keywords  ([omnisharp-vscode#1949](https://github.com/OmniSharp/omnisharp-vscode/issues/1949), PR: [#1086](https://github.com/OmniSharp/omnisharp-roslyn/pull/1086/files))
* Disabled exceptions on assembly load failure (PR: [#1072](https://github.com/OmniSharp/omnisharp-roslyn/pull/1072))
* Added structured documentation to signature help ([omnisharp-vscode#1940](https://github.com/OmniSharp/omnisharp-vscode/issues/1940), PR: [#1085](https://github.com/OmniSharp/omnisharp-roslyn/pull/1085))
* Added /runalltests and /debugalltests endpoints to run or debug all the tests in a class ([omnisharp-vscode#1969](https://github.com/OmniSharp/omnisharp-vscode/pull/1961), PR: [#1961](https://github.com/OmniSharp/omnisharp-vscode/pull/1961))

## [1.28.0] - 2017-12-14

* Fixed issue with loading XML documentation for `#r` assembly references in CSX scripts ([#1026](https://github.com/OmniSharp/omnisharp-roslyn/issues/1026), PR: [#1027](https://github.com/OmniSharp/omnisharp-roslyn/pull/1027))
* Updated the `/v2/runcodeaction` end point to return document "renames" and "opens" that a code action might perform. (PR: [#1023](https://github.com/OmniSharp/omnisharp-roslyn/pull/1023))
* Corrected issue where MSBuild discovery would pick instances of Visual Studio 2017 that did not have Roslyn installed. ([#1031](https://github.com/OmniSharp/omnisharp-roslyn/issues/1031), PR: [#1032](https://github.com/OmniSharp/omnisharp-roslyn/pull/1032))
* Updated `/codecheck` endpoint to return diagnostic IDs. (PR: [#1034](https://github.com/OmniSharp/omnisharp-roslyn/pull/1034))
* Updated OmniSharp.Script to DotNet.Script.DependencyModel 0.3.0 (PR: [#1035](https://github.com/OmniSharp/omnisharp-roslyn/pull/1035))
* Fixed scripting suppot to not load the same assembly name multiple times ([dotnet-script#194](https://github.com/filipw/dotnet-script/issues/194), PR: [#1037](https://github.com/OmniSharp/omnisharp-roslyn/pull/1037))
* STDIO requests and responses are now pretty-printed during logging. (PR: [#1040](https://github.com/OmniSharp/omnisharp-roslyn/pull/1040))
* Several fixes to the `/signaturehelp` endpoint to return correct signatures in more locations. ([omnisharp-vscode#1440](https://github.com/OmniSharp/omnisharp-vscode/issues/1440), [omnisharp-vscode#1664](https://github.com/OmniSharp/omnisharp-vscode/issues/1664) [omnisharp-vscode#1715](https://github.com/OmniSharp/omnisharp-vscode/issues/1715), PRs: [#1030](https://github.com/OmniSharp/omnisharp-roslyn/pull/1030), [#1052](https://github.com/OmniSharp/omnisharp-roslyn/pull/1052))
* Updated `/typelookup` endpoint to include structured object representing the various sections of an XML doc comment. ([omnisharp-vscode#1057](https://github.com/OmniSharp/omnisharp-vscode/issues/1057), PR: [#1038](https://github.com/OmniSharp/omnisharp-roslyn/pull/1038))
* Ensure the correct range is used when formatting a span that includes preceding whitespace. ([omnisharp-vscode#214](https://github.com/OmniSharp/omnisharp-vscode/issues/214), PR: [#1043](https://github.com/OmniSharp/omnisharp-roslyn/pull/1043))
* Fix issue in Cake project system where it attempted to create MetadataReferences for files that don't exist. (PR: [#1045](https://github.com/OmniSharp/omnisharp-roslyn/pull/1045))
* Improvements to the Cake bakery resolver to resolve from both OmniSharp options and PATH. (PR: [#1047](https://github.com/OmniSharp/omnisharp-roslyn/pull/1047))
* Ensure that the Cake.Core assembly is not locked on disk when loading the host object type. (PR: [#1044](https://github.com/OmniSharp/omnisharp-roslyn/pull/1044))
* Added internal support for watching for changes by file extension. (PR: [#1053](https://github.com/OmniSharp/omnisharp-roslyn/pull/1053))
* Watch added/removed .cake-files and update workspace accordingly. (PR: [#1054] (https://github.com/OmniSharp/omnisharp-roslyn/pull/1054))
* Watch added/removed .csx-files and update workspace accordingly. (PR: [#1056] (https://github.com/OmniSharp/omnisharp-roslyn/pull/1056))
* Updated `Cake.Scripting.Transport` dependencies to 0.2.0 in order to improve performance when working with Cake files. (PR: [#1057](https://github.com/OmniSharp/omnisharp-roslyn/pull/1057))

## [1.27.2] - 2017-11-10

* Addressed problem with Sdk-style projects not being loaded properly in certain cases. ([omnisharp-vscode#1846](https://github.com/OmniSharp/omnisharp-vscode/issues/1846), [omnisharp-vscode#1849](https://github.com/OmniSharp/omnisharp-vscode/issues/1849), PR: [#1021](https://github.com/OmniSharp/omnisharp-roslyn/pull/1021))

## [1.27.1] - 2017-11-09

* Fix to allow signature help return results for attribute constructors. ([omnisharp-vscode#1814](https://github.com/OmniSharp/omnisharp-vscode/issues/1814), PR: [#1007](https://github.com/OmniSharp/omnisharp-roslyn/pull/1007))
* Make `--zero-based-indices` command line argument work again. (PR: [#1015](https://github.com/OmniSharp/omnisharp-roslyn/pull/1015))
* Fix serious regression introduced in 1.27.0 that causes projects to fail to load on macOS or Linux. (PR: [#1017](https://github.com/OmniSharp/omnisharp-roslyn/pull/1017)]
* Fixed issue with discovering MSBuild under Mono even when it is missing. ([#1011](https://github.com/OmniSharp/omnisharp-roslyn/issues/1011), PR: [#1018](https://github.com/OmniSharp/omnisharp-roslyn/pull/1018))
* Fixed issue to not use Visual Studio 2017 MSBuild if it is from VS 2017 RTM. ([#1014](https://github.com/OmniSharp/omnisharp-roslyn/issues/1014), PR: [#1018](https://github.com/OmniSharp/omnisharp-roslyn/pull/1018))

## [1.27.0] - 2017-11-07

* Significant changes made to the MSBuild project system that fix several issues. (PR: [#1003](https://github.com/OmniSharp/omnisharp-roslyn/pull/1003))
  * Package restores are now better detected. ([omnisharp-vscode#1583](https://github.com/OmniSharp/omnisharp-vscode/issues/1583), [omnisharp-vscode#1661](https://github.com/OmniSharp/omnisharp-vscode/issues/1661), [omnisharp-vscode#1785](https://github.com/OmniSharp/omnisharp-vscode/issues/1785))
  * Metadata references are properly removed from projects in the OmniSharpWorkspace when necessary.
  * File watching/notification now handles paths case-insensitively.
  * MSBuild project system now loads projects asynchronously after OmniSharp has finished initializing.

## [1.26.3] - 2017-11-10

* Addressed problem with Sdk-style projects not being loaded properly in certain cases. ([omnisharp-vscode#1846](https://github.com/OmniSharp/omnisharp-vscode/issues/1846), [omnisharp-vescode#1849](https://github.com/OmniSharp/omnisharp-vscode/issues/1849), PR: [#1021](https://github.com/OmniSharp/omnisharp-roslyn/pull/1021))

## [1.26.2] - 2017-11-09

* Fixed issue with discovering MSBuild under Mono even when it is missing. ([#1011](https://github.com/OmniSharp/omnisharp-roslyn/issues/1011), PR: [#1016](https://github.com/OmniSharp/omnisharp-roslyn/pull/1016))
* Fixed issue to not use Visual Studio 2017 MSBuild if it is from VS 2017 RTM. ([#1014](https://github.com/OmniSharp/omnisharp-roslyn/issues/1014), PR: [#1016](https://github.com/OmniSharp/omnisharp-roslyn/pull/1016))

## [1.26.1] - 2017-11-04

* Fixed issue with locating MSBuild when running OmniSharp on Mono on Windows. (PR: [#1001](https://github.com/OmniSharp/omnisharp-roslyn/pull/1001))
* Fixed problem where the Antlr4.CodeGenerator Nuget package would not generate files during OmniSharp design-time build. ([omnisharp-vscode#1822](https://github.com/OmniSharp/omnisharp-vscode/issues/1822), PR: [#1002](https://github.com/OmniSharp/omnisharp-roslyn/pull/1002))
* Fixed issue where a C# project referencing a non-C# project would cause the referenced project to be loaded (causing OmniSharp to potentially treat it as C#!). ([omnisharp-vscode#371](https://github.com/OmniSharp/omnisharp-vscode/issues/371), [omnisharp-vscode#1829](https://github.com/OmniSharp/omnisharp-vscode/issues/1829), PR: [#1005](https://github.com/OmniSharp/omnisharp-roslyn/pull/1005))

## [1.26.0] - 2017-10-27

* Cake support added! (PR: [#932](https://github.com/OmniSharp/omnisharp-roslyn/pull/932))
* csproj-based C# scripts are now supported. (PR: [#980](https://github.com/OmniSharp/omnisharp-roslyn/pull/980))
* Updated to Roslyn 2.4.0 packages. (PR: [#998](https://github.com/OmniSharp/omnisharp-roslyn/pull/998))
* MSBuild SdkResolvers now ship with OmniSharp, allowing it to correctly locate the .NET Core SDK for a particular project. (PR: [#974](https://github.com/OmniSharp/omnisharp-roslyn/pull/974))
* Big improvements in OmniSharp's process for located MSBuild 15.0 and MSBuild toolsets on the machine. (PR: [#988](https://github.com/OmniSharp/omnisharp-roslyn/pull/988)
* Updated `/filesChanged` endpoint to allow the client to describe the type of file change (create, delete or change). If a client provides this extra information, files are properly removed and added to the workspace. (PR: [#987](https://github.com/OmniSharp/omnisharp-roslyn/pull/987))
* Improved filtering in `/findsymbols` to include substring matches. (PR: [#990](https://github.com/OmniSharp/omnisharp-roslyn/pull/990))
* `/autocomplete` end point now takes a `TriggerCharacter` property that can be used to trigger completion after a SPACE character. (PR: [#975](https://github.com/OmniSharp/omnisharp-roslyn/pull/975))
* Fix issue with port number not being used when passed as command line argument. (PR: [#971](https://github.com/OmniSharp/omnisharp-roslyn/pull/971))

## [1.25.0] - 2017-09-22

* Major refactoring to split OmniSharp into two servers for each supported protocol: one for HTTP, and one for STDIO. (PR: [#854](https://github.com/OmniSharp/omnisharp-roslyn/pull/854))
* Fixed a bug where language version was not correctly read from .csproj projects. ([#961](https://github.com/OmniSharp/omnisharp-roslyn/issues/961))
* Fixed issue where signing key file was not propogated to OmniSharpWorkspace correctly.

## [1.24.0] - 2017-08-31

* Fixed a bug where an external code action DLL with missing dependencies would crash OmniSharp.
* When running a test via 'dotnet vstest' support, pass "--no-restore" when building with the .NET CLI to ensure that implicit restore does not run, making build a bit faster. ([#942](https://github.com/OmniSharp/omnisharp-roslyn/issues/942))
* Add support for specifying the 'TargetFrameworkVersion' to the 'dotnet vstest' endpoints. ([#944](https://github.com/OmniSharp/omnisharp-roslyn/issues/944))
* Do not throw an exception when attempting to "go to definition" on a namespace

## [1.23.2] - 2017-08-14

* Set CscToolExe to 'csc.exe' to address issues with older Mono installations where the MSBuild targets have set it to 'mcs.exe'.

## [1.23.1] - 2017-08-08

* Fixed two regressions with MSBuild projects:
  1. .NET Core projects were not properly processed if Mono was installed.
  2. When Mono is installed, don't set `MSBuildExtensionsPath` to `$mono_prefix/xbuild` unless both `$mono_prefix/msbuild` and `$mono_prefix/xbuild/15.0` also exist.
* Properly set new language version values to support C# 7.1.

## [1.23.0] - 2017-08-07

Note: This release now requires the latest release of Mono 5.2.0 or later to build and run. In addition, there are now six flavors built for every release:

* Windows builds that run on Desktop CLR.
    * omnisharp-win-x86.zip
    * omnisharp-win-x64.zip
* A *Nix build that be run on Mono 5.2.0 or greater. (Note that the `--assembly-loader=strict` flag must be specified when launch this build with Mono).
    * omnisharp-mono.tar.gz
* Standalone builds for OSX and Linux that include the Mono bits necessary to run OmniSharp.
    * omnisharp-osx.tar.gz
    * omnisharp-linux-x86.tar.gz
    * omnisharp-linux-x64.tar.gz

#### Detailed Changes

* Updated detection of Mono path to p/invoke into `real_path` in `libc` to properly resolve symlinks. (PR: [#911](https://github.com/OmniSharp/omnisharp-roslyn/pull/911))
* Fixed a Script project system regression introduced as part of [#898](https://github.com/OmniSharp/omnisharp-roslyn/pull/898), that caused CSX support to break for Desktop CLR scripts on Windows (PR: [#913](https://github.com/OmniSharp/omnisharp-roslyn/pull/913))
* Set `DOTNET_UI_LANGUAGE` environment variable while running `dotnet --info` to ensure that the output is not localized. (PR: [#914](https://github.com/OmniSharp/omnisharp-roslyn/pull/914))
* OmniSharp now targets net46 by default. ([#666](https://github.com/OmniSharp/omnisharp-roslyn/pull/666), PR: ([#915](https://github.com/OmniSharp/omnisharp-roslyn/pull/915)))
* Fixed typo in help output. (PR: [#916](https://github.com/OmniSharp/omnisharp-roslyn/pull/916))
* xUnit updated to latest 2.3.0 nightly beta, fixing running of xUnit tests inside VS 2017. (PR: [#917](https://github.com/OmniSharp/omnisharp-roslyn/pull/917))
* Fix solution parsing (again!) by introducing custom solution parsing API. ([omnisharp-vscode#1645](https://github.com/OmniSharp/omnisharp-vscode/issues/1645), PR: [#918](https://github.com/OmniSharp/omnisharp-roslyn/pull/918))
* Globally set various MSBuild properties to better support Mono-based projects. ([#892](https://github.com/OmniSharp/omnisharp-roslyn/issues/892), [omnisharp-vscode#1597](https://github.com/OmniSharp/omnisharp-vscode/issues/1597), [omnisharp-vscode#1624](https://github.com/OmniSharp/omnisharp-vscode/issues/1624), [omnisharp-vscode#1396](https://github.com/OmniSharp/omnisharp-vscode/issues/1396), PR: [#923](https://github.com/OmniSharp/omnisharp-roslyn/pull/923))
* Big changes to the build which improve build performance and move OmniSharp to Mono 5.2.0. (PR: [#924](https://github.com/OmniSharp/omnisharp-roslyn/pull/924))
* Update to Roslyn 2.3.0 packages. (PRs: [#930](https://github.com/OmniSharp/omnisharp-roslyn/pull/930), [#931](https://github.com/OmniSharp/omnisharp-roslyn/pull/931))

## [1.22.0] - 2017-07-07

* Allow go to definition to work from metadata as source. ([#876](https://github.com/OmniSharp/omnisharp-roslyn/issues/876), PR: [#883](https://github.com/OmniSharp/omnisharp-roslyn/pull/883))
* Support added for referencing NuGet packages in C# scripts. (PR: [#813](https://github.com/OmniSharp/omnisharp-roslyn/pull/813))
* Use MSBuild solution parsing API which is the official parser for handling weird solution file cases. ([omnisharp-vscode#1580](https://github.com/OmniSharp/omnisharp-vscode/issues/1580), PR: [#897](https://github.com/OmniSharp/omnisharp-roslyn/pull/897))
* Improvements to logic that computes code fixes and refactorings. (PR: [#877](https://github.com/OmniSharp/omnisharp-roslyn/pull/899))
* Update to Roslyn 2.3.0-beta2, which brings support for C# 7.1. (PRs: [#900](https://github.com/OmniSharp/omnisharp-roslyn/pull/900) and [#901](https://github.com/OmniSharp/omnisharp-roslyn/pull/901))
* Ensure that all project systems support an "Enabled" property that can be configured in omnisharp.json. (PR: [#902](https://github.com/OmniSharp/omnisharp-roslyn/pull/902))
* Change MSBuild project system to call the "Compile" target rather than the "ResolveReferences" target, allowing targets that generate files to run. ([omnisharp-vscode#1531](https://github.com/OmniSharp/omnisharp-vscode/issues/1531))
* Update MSBuild to latest version ([#904](https://github.com/OmniSharp/omnisharp-roslyn/pull/904), PR: [#907](https://github.com/OmniSharp/omnisharp-roslyn/pull/907))
* Added binding redirects for MSBuild, fixing issues with custom MSBuild tasks built with different versions of MSBuild. ([#903](https://github.com/OmniSharp/omnisharp-roslyn/issues/903))
* System.dll is now added correctly for C# scripts targeting .NET Framework ([omnisharp-vscode#1581](https://github.com/OmniSharp/omnisharp-vscode/issues/1581), PR: [#898](https://github.com/OmniSharp/omnisharp-roslyn/pull/898))

## [1.21.0] - 2017-06-07

* Moved back to NuGet 4.0.0 RTM packages. This will help alleviate problems with using OmniSharp with .NET Core 2.0-preview2 builds ([#865](https://github.com/OmniSharp/omnisharp-roslyn/issues/865), PR: [#885](https://github.com/OmniSharp/omnisharp-roslyn/pull/885)).

## [1.20.0] - 2017-06-02

* **Breaking Change**: When using environment variables to configure OmniSharp, they must be prefixed by 'OMNISHARP_', which helps ensure that OmniSharp will not unintentionally consume other environment variables (such as 'msbuild') if they happen to be set. See [Configuration Options](https://github.com/OmniSharp/omnisharp-roslyn/wiki/Configuration-Options) for more details on configuring OmniSharp. ([omnisharp-vscode#1512](https://github.com/OmniSharp/omnisharp-vscode/issues/1512), PR: [#872](https://github.com/OmniSharp/omnisharp-roslyn/pull/872))
* The `/findimplementations` endpoint now uses the Roslyn [`SymbolFinder.FindDerivedClassesAsync(...)`](http://source.roslyn.io/#Microsoft.CodeAnalysis.Workspaces/FindSymbols/SymbolFinder_Hierarchy.cs,dbb07fa6e6e5a08c) API and has been updated to work on CSX files. (PR: [#870](https://github.com/OmniSharp/omnisharp-roslyn/pull/870))
* Better handling when loading assemblies from an external folder, such as when a 'RoslynExtensions' path is specified. (PR: [#866](https://github.com/OmniSharp/omnisharp-roslyn/pull/866))
* Fix issue with loading Unity projects by allowing the MSBuild project system to assume that any project with the `.csproj` extension is a C# project. (PR: [#873](https://github.com/OmniSharp/omnisharp-roslyn/pull/873))
* Handle situations where `dotnet` doesn't run properly better. ([omnisharp-vscode#1532](https://github.com/OmniSharp/omnisharp-vscode/issues/1532), PR: [#879](https://github.com/OmniSharp/omnisharp-roslyn/pull/879))
* `IsSuggestionMode` property added to `/autocomplete` endpoint response to indicate when a completion list should not be committed aggressively. (PR: [#822](https://github.com/OmniSharp/omnisharp-roslyn/pull/882))

## [1.19.0] - 2017-05-19

* Update to latest MSBuild, NuGet and Roslyn packages (PR: [#867](https://github.com/OmniSharp/omnisharp-roslyn/pull/867))
* Fix a few issues with the `/autocomplete` end point (PR: [#868](https://github.com/OmniSharp/omnisharp-roslyn/pull/868))

## [1.18.1] - 2017-05-18

* Updated github api key to allow travis to publish releases

## [1.18.0] - 2017-05-17

* Use correct host object in CSX files (matching the same object used by CSI.exe). (PR #846)
* Options can now be set in an omnisharp.json to specify the Configuration (e.g. Debug) and Platform (e.g. AnyCPU) that MSBuild should use. (#202, PR: #858)
* Support for MSTest in the OmniSharp test endpoints. ([omnisharp-vscode#1482](https://github.com/OmniSharp/omnisharp-vscode/issues/1482), PR: #856)
* Fix regression introduced in v1.17.0 that could cause an `ArgumentNullException` (PR: #857)
* Fix issue with package references reporting an 'unresolved dependency' when the reference and dependency differed by case. (PR #861).
* Clean up unresolved dependency detection and improve logging to help diagnosing of dependency issues. ([omnisharp-vscode#1272](https://github.com/OmniSharp/omnisharp-vscode/issues/1272), PR: #862)
* Added new `RoslynExtensions` option to allow specifying a set of assemblies that OmniSharp will look in to find Roslyn extensions to load. (PR: #848)

## [1.17.0] - 2017-05-04

* Use Roslyn completion service for `/autocomplete` endpoint. This brings several completion improvements, such as completion for object initializer members, named parameters, CREFs, etc. (PR: #840)
* OmniSharp no longer deploys MSBuild SDKs for .NET Core projects. Instead, it uses the SDKs from the .NET Core SDK that is installed on the machine.  (#765, PR: #847)

## [1.16.1] - 2017-05-02

* Fix regression that breaks support for multi-project Unity solutions. (#839, PR: #829)
* Ensure that `/gotodefinition` and `/findsymbols` endpoints prefer the "body part" of a partial method. (PR: #838)

## [1.16.0] - 2017-04-28

* Support Metadata as Source for Go To Definition in CSX files. (#755, PR: #829)
* Cleaned up OmniSharp.Abstractions public surface area. (PR: #830)
* MSBuild project system can load referenced projects outside of OmniSharp's target directory. ([omnisharp-vscode#963](https://github.com/OmniSharp/omnisharp-vscode/issues/963), PR: #832)
* Fix 'dotnet test' support when test as "DisplayName". ([omnisharp-vscode#1426](https://github.com/OmniSharp/omnisharp-vscode/issues/1426), PR: #833)
* Fix 'dotnet test' support when multiple tests have similar names. ([omnisharp-vscode#1432](https://github.com/OmniSharp/omnisharp-vscode/issues/1432), PR: #833)
* Add support for NUnit testing in test endpoints. ([omnisharp-vscode#1434](https://github.com/OmniSharp/omnisharp-vscode/issues/1434), PR: #834)
* Add support for a few more Linux distros, namely ubuntu16.10, fedora24, and opensuse42.1. (#639, #658, PR: #835)

## [1.15.0] - 2017-04-18

* If VS 2017 is on the current machine, use the MSBuild included with VS 2017 for processing projects. ([omnisharp-vscode#1368](https://github.com/OmniSharp/omnisharp-vscode/issues/1368), PR: #818)
* Further updates to support debugging and 'dotnet test' (PR: #821, #824)

## [1.14.0] - 2017-04-06

* Properly handle package references with version ranges in .csproj (PR: #814)
* Fix regression with MSBuild project system where a project reference and a binary reference could be added for the same assembly, causing ambiguity errors (#795, PR: #815)
* More improvements for 'dotnet test' support, including a TestMessage event for test runner output and debugging support for VS Test (PR: #816)

## [1.13.0] - 2017-04-04

* Fix problem with hitting ulimit when watching for omnisharp.json file changes on OSX/Linux. (PR# 812)

## [1.12.0] - 2017-03-31

* Fix null reference exception in DotNetProjectSystem when project reference is invalid (PR: #797)
* Stop spamming log from ScriptProjectSystem on ProjectModel requests (PR: #798)
* Initial work to watch changes in omnisharp.json file while OmniSharp is running. This currently supports changes to formatting options. (PR: #804)
* Add support for /v2/runtest endpoint with .csproj-based .NET Core projects ([omnisharp-vscode#1100](https://github.com/OmniSharp/omnisharp-vscode/issues/1100), PR: #808)
* Add support for global omnisharp.json file (#717, PR# 809)

## [1.11.0] - 2017-03-10

- Code Actions now respects the formatting options that were set when OmniSharp was launched. (#759, PR: #770)
- Unsafe code is now allowed in C# scripts (PR: #781)
- C# scripting now ignores duplicated CorLibrary types, which can manifest in certain edge scenarios. (#784, PR: #785)
- Updated to RTM Roslyn and NuGet packages (PR: #791)
-     Introduce caching for #r to avoid leaking memory in C# scripts. ([omnisharp-vscode/issues/1306](https://github.com/OmniSharp/omnisharp-vscode/issues/1306), PR: #794)

## [1.10.0] - 2017-02-11

Note: This release begins a semantic versioning scheme discussed at https://github.com/OmniSharp/omnisharp-roslyn/issues/757.

- Scripting project system now delegates more work to the Roslyn `ScriptSourceResolver`, greatly simplifying the scripting workspace, and adding support for multiple `#load` directives and live updating of `#r` and `#load` directives. ([#227](https://github.com/OmniSharp/omnisharp-roslyn/issues/227), [#689](https://github.com/OmniSharp/omnisharp-roslyn/issues/689), PR: [#760](https://github.com/OmniSharp/omnisharp-roslyn/pull/760))
- Ensure that the DotNetProjectSystem is initialized with the Roslyn `DefaultAssemblyIdentityComparer.Default` to allow assembly references to unify properly. ([omnisharp-vscode#1221](https://github.com/OmniSharp/omnisharp-vscode/issues/1221), PR: [#763](https://github.com/OmniSharp/omnisharp-roslyn/pull/763))
- Also use Roslyn's `DefaultAssemblyIdentityComparer.Default` for scripting as well. (PR: [#764](https://github.com/OmniSharp/omnisharp-roslyn/pull/764))<|MERGE_RESOLUTION|>--- conflicted
+++ resolved
@@ -1,13 +1,9 @@
 # Changelog
 All changes to the project will be documented in this file.
 
-<<<<<<< HEAD
 ## [1.30.0] - not yet released
 * Ensure that the lower assembly versions are always superseded in C# scripts (PR: [#1103](https://github.com/OmniSharp/omnisharp-roslyn/pull/1103))
-=======
-## [1.29.1] - Not Yet Released
 * Fixed duplicate diagnostics in C# ([omnisharp-vscode#1830](https://github.com/OmniSharp/omnisharp-vscode/issues/1830), PR: [#1107](https://github.com/OmniSharp/omnisharp-roslyn/pull/1107))
->>>>>>> 11e72a5b
 
 ## [1.29.0] - 2018-1-29
 * Updated to Roslyn 2.6.1 packages - C# 7.2 support (PR: [#1055](https://github.com/OmniSharp/omnisharp-roslyn/pull/1055))
