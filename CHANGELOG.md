# Changelog
All changes to the project will be documented in this file.

## [1.32.20] - 2019-06-03
* Added support for `TreatWarningsAsErrors` in csproj files (PR: [#1459](https://github.com/OmniSharp/omnisharp-roslyn/pull/1459))
<<<<<<< HEAD
* Added support for various renaming options - renaming any symbol can now propagate to comments or strings, and renaming a method symbol can also rename its overloads. They can be set via OmniSharp configuration, such as `omnisharp.json` file (they are disabled by default). (PR: [#1495](https://github.com/OmniSharp/omnisharp-roslyn/pull/1495))

    ```JSON
    {
        "RenameOptions": {
            "RenameInComments": true,
            "RenameOverloads": true,
            "RenameInStrings": true
        }
    }
    ```
* Updated to Roslyn `3.1.0 beta4-19266-03` to match VS dev16.1 (PR: [#1504](https://github.com/OmniSharp/omnisharp-roslyn/pull/1504))
=======
* Updated to Roslyn `3.2.0-beta3-19281-01` to match VS dev16.2p2 (PR: [#1511](https://github.com/OmniSharp/omnisharp-roslyn/pull/1511))
* Updated to `OmniSharp.Extensions.LanguageServer` 0.12.1 ([#1403](https://github.com/OmniSharp/omnisharp-roslyn/issues/1403), PR: [#1503](https://github.com/OmniSharp/omnisharp-roslyn/pull/1503))
* Fixed assembly redirects when shadow copying analyzers ([#1496](https://github.com/OmniSharp/omnisharp-roslyn/issues/1496), PR: [#1497](https://github.com/OmniSharp/omnisharp-roslyn/pull/1497))
* Fixed a logical bug in symbol completion (PR: [#1491](https://github.com/OmniSharp/omnisharp-roslyn/pull/1491))
* Added support for `preview` and `latestmajor` C# language versions ([#1487](https://github.com/OmniSharp/omnisharp-roslyn/issues/1487), PR: [#1488](https://github.com/OmniSharp/omnisharp-roslyn/pull/1488))
>>>>>>> 521bf612

## [1.32.19] - 2019-05-01
* Updated to Roslyn `3.1.0-beta4-19251-02` (PR: [#1479](https://github.com/OmniSharp/omnisharp-roslyn/pull/1479))
* Shadow copy Roslyn analyzers in order to not lock them ([#1465](https://github.com/OmniSharp/omnisharp-roslyn/issues/1465), PR: [#1474](https://github.com/OmniSharp/omnisharp-roslyn/pull/1474))
* Fixed logging output for OmniSharp HTTP server ([#1466](https://github.com/OmniSharp/omnisharp-roslyn/issues/1446), PR: [#1456](https://github.com/OmniSharp/omnisharp-roslyn/pull/1456))
* Fixed OmniSharp hanging on wildcard Nuget package references ([omnisharp-vscode#3009](https://github.com/OmniSharp/omnisharp-vscode/issues/3009), PR: [#1473](https://github.com/OmniSharp/omnisharp-roslyn/pull/1473))
* OmniSharp now uses correct 4.7.2 framework sku to prompt for installation of .NET 4.7.2 if missing ([#1468](https://github.com/OmniSharp/omnisharp-roslyn/issues/1468), PR: [#1469](https://github.com/OmniSharp/omnisharp-roslyn/pull/1469))

## [1.32.18] - 2019-04-12
* Renamed `ProjectGuid` to `ProjectId` and no longer hash target framework names on `ProjectConfigurationMessage` (PR: [#1454](https://github.com/OmniSharp/omnisharp-roslyn/pull/1454))

## [1.32.17] - 2019-04-12
* Fixed a bug in embedded MSBuild 16 path detection (PR: [#1457](https://github.com/OmniSharp/omnisharp-roslyn/pull/1457))

## [1.32.16] - 2019-04-10
* .NET Core 3.0 support (PR: [#1450](https://github.com/OmniSharp/omnisharp-roslyn/pull/1450))
* Upgraded to Roslyn `3.1.0-beta2-19205-01` (PR: [#1448](https://github.com/OmniSharp/omnisharp-roslyn/pull/1448))
* Enabled outline support from LSP (PR: [#1411](https://github.com/OmniSharp/omnisharp-roslyn/pull/1411))

## [1.32.15] - 2019-04-09
* Startup performance improvements (PR: [#1427](https://github.com/OmniSharp/omnisharp-roslyn/pull/1427))

## [1.32.14] - 2019-04-08
* OmniSharp now targets **net472**, instead of **net461** (PR: [#1444](https://github.com/OmniSharp/omnisharp-roslyn/pull/1444))
* Upgraded OmniSharp to use Mono 5.18.1 and MSBuild `16.0.461` (PR: [#1444](https://github.com/OmniSharp/omnisharp-roslyn/pull/1444))

## [1.32.13] - 2019-04-02
* Added experimental support for Roslyn analyzers and code fixes (PR: [#1076](https://github.com/OmniSharp/omnisharp-roslyn/pull/1076))
* Included constant values in `/typelookup` responses ([omnisharp-vscode#2857](https://github.com/OmniSharp/omnisharp-vscode/issues/2857), PR: [#1420](https://github.com/OmniSharp/omnisharp-roslyn/pull/1420))
* Fixed transient documents not disappearing on project update  (PR: [#1159](https://github.com/OmniSharp/omnisharp-roslyn/pull/1159))
* When fixing usings, return namespaces associated with ambiguous result (PR: [#1169](https://github.com/OmniSharp/omnisharp-roslyn/pull/1169))
* Fixed refusing HTTP connections ([#1274](https://github.com/OmniSharp/omnisharp-roslyn/issues/1274), PR: [#1361](https://github.com/OmniSharp/omnisharp-roslyn/pull/1361))
* Fixed find references for indexer properties (PR: [#1399](https://github.com/OmniSharp/omnisharp-roslyn/pull/1399))
* Added Roslyn 'tags' to diagnostic response (PR: [#1410](https://github.com/OmniSharp/omnisharp-roslyn/pull/1410))
* Added support for `extern alias` ([omnisharp-vscode#2342](https://github.com/OmniSharp/omnisharp-vscode/issues/2342), PR: [#1409](https://github.com/OmniSharp/omnisharp-roslyn/pull/1409))

## [1.32.11] - 2019-02-27
* Updated to Roslyn `3.0.0-beta4-19126-05` to match VS 16.0p4 ([#1413](https://github.com/OmniSharp/omnisharp-roslyn/issues/1413), PR: [#1414](https://github.com/OmniSharp/omnisharp-roslyn/pull/1414))
* Added support for reading C# 8.0 `NullableContextOptions` from csproj files ([#1396](https://github.com/OmniSharp/omnisharp-roslyn/issues/1396), PR: [#1404](https://github.com/OmniSharp/omnisharp-roslyn/pull/1404))

## [1.32.10] - 2019-01-25
* Updated to Roslyn 3.0 to match [VS 2019](https://docs.microsoft.com/en-us/visualstudio/releases/2019/release-notes-preview#VS2019_Preview2) (PR: [#1391](https://github.com/OmniSharp/omnisharp-roslyn/pull/1391))
* Fixed shutdown event handling for LSP _(Contributed by [@LoneBoco](https://github.com/LoneBoco))_ ([#1113](https://github.com/OmniSharp/omnisharp-roslyn/issues/1113), PR: [#1345](https://github.com/OmniSharp/omnisharp-roslyn/pull/1345))

## [1.32.9] - 2019-1-22
* Updated to Roslyn `2.11.0-beta1-final` and initial support for C# 8 (PR: [#1365](https://github.com/OmniSharp/omnisharp-roslyn/pull/1365))
* Incorporate *IndentSwitchCaseSectionWhenBlock* into OmniSharp's formatting options. This fixes the default formatting behavior, as the setting is set to *true* by default, and still allows users to disable it if needed. ([#1351](https://github.com/OmniSharp/omnisharp-roslyn/issues/1351), PR: [#1353](https://github.com/OmniSharp/omnisharp-roslyn/pull/1353))
* Removed unused `-stdio` flag from the `StdioCommandLineApplication` (PR: [#1362](https://github.com/OmniSharp/omnisharp-roslyn/pull/1362))
* Fixed finding references to operator overloads _(Contributed by [@SirIntruder](https://github.com/SirIntruder))_ (PR: [#1371](https://github.com/OmniSharp/omnisharp-roslyn/pull/1371))
* Fixed a 1.29.0 regression that caused LSP not to work with `StdioCommandLineApplication` ([#1269](https://github.com/OmniSharp/omnisharp-roslyn/issues/1269), PR: [#1346](https://github.com/OmniSharp/omnisharp-roslyn/pull/1346))
* Improved handling of files moving on disk (PR: [#1368](https://github.com/OmniSharp/omnisharp-roslyn/pull/1368))
* Improved detection of MSBuild when multiple instances are available _(Contributed by [@johnnyasantoss ](https://github.com/johnnyasantoss))_ (PR: [#1349](https://github.com/OmniSharp/omnisharp-roslyn/pull/1349))

## [1.32.8] - 2018-11-14
* Fixed MSBuild discovery path (1.32.7 regression) (PR: [#1337](https://github.com/OmniSharp/omnisharp-roslyn/pull/1337))

## [1.32.7] - 2018-11-12
* It's now possible to override the default location of OmniSharp's global folder (%USERPROFILE%\.omnisharp or ~/.omnisharp.) with an OMNISHARPHOME environment variable (PR: [#1317](https://github.com/OmniSharp/omnisharp-roslyn/pull/1317)) 
* OmniSharp no longer searches for `config.json` in its source directory to load configuration (PR: [#1319](https://github.com/OmniSharp/omnisharp-roslyn/pull/1319))
* Fixed a regression introduced in 1.32.4, that prevented find symbol endpoint from working for CSX projects (PR: [#1321](https://github.com/OmniSharp/omnisharp-roslyn/pull/1321))
* Improved MSBuild discovery for future scenarios (PR: [#1328](https://github.com/OmniSharp/omnisharp-roslyn/pull/1328))
* Enabled setting customer OmniSharp home directory (PR: [#1317](https://github.com/OmniSharp/omnisharp-roslyn/pull/1317))
* Made detection of .sln files more accurate  _(Contributed by [@itn3000](https://github.com/itn3000))_ (PR: [#1320](https://github.com/OmniSharp/omnisharp-roslyn/pull/1320))
* Improved reliability of document management subsystem _(Contributed by [@NTaylorMullen](https://github.com/NTaylorMullen))_ (PR: [#1330](https://github.com/OmniSharp/omnisharp-roslyn/pull/1330))
* Use Roslyn's new `FindSourceDeclarationsWithPatternAsync` API in symbol finder _(Contributed by [@SirIntruder](https://github.com/SirIntruder))_ (PR: [#1304](https://github.com/OmniSharp/omnisharp-roslyn/pull/1304))
* Fix `FindImplementationService` not finding all implementations of the partial class _(Contributed by [@SirIntruder](https://github.com/SirIntruder))_ (PR: [#1318](https://github.com/OmniSharp/omnisharp-roslyn/pull/1318))

## [1.32.6] - 2018-10-02
* Fixed a bug where virtual C# documents would not get promoted to be a part of a project. (PR: [#1306](https://github.com/OmniSharp/omnisharp-roslyn/pull/1306)).
* Added MinFilterLength to configure the number of characters a user must type in for FindSymbolRequest command to return any results (default is 0 to preserve existing behavior). Additionally added MaxItemsToReturn for configuring maximum number of items returned by the FindSymbolsRequestAPI.(PR: [#1284](https://github.com/OmniSharp/omnisharp-roslyn/pull/1284)).
* Fixed issue where `/codestructure` endpoint did not return enum members. (PR: [#1285](https://github.com/OmniSharp/omnisharp-roslyn/pull/1285))
* Fixed issue where `/findimplemenations` endpoint did not return overridden members in derived types (PR: [#1302](https://github.com/OmniSharp/omnisharp-roslyn/pull/1302))

## [1.32.3] - 2018-08-28
* Added support for files without a project. (PR: [#1252](https://github.com/OmniSharp/omnisharp-roslyn/pull/1252))
* Fixed a bug where `*.rsp`-based scripting references where not exposed in the Workspace information endpoint (PR: [#1272](https://github.com/OmniSharp/omnisharp-roslyn/pull/1272))

## [1.32.2] - 2018-08-07
* OmniSharp now targets **net461**, instead of **net46** (PR: [#1237](https://github.com/OmniSharp/omnisharp-roslyn/pull/1237))
* Added new `/codestructure` endpoint which serves a replacement for the `/currentfilemembersastree` endpoint. The new endpoint has a cleaner design, properly supports all C# types and members, and supports more information, such as accessibility, static vs. instance, etc. (PRs: [#1211](https://github.com/OmniSharp/omnisharp-roslyn/pull/1211) [#1217](https://github.com/OmniSharp/omnisharp-roslyn/pull/1217))
* Fixed a bug where language services for newly created CSX files were not provided if no CSX files existed at the moment OmniSharp was started ([#1199](https://github.com/OmniSharp/omnisharp-roslyn/issues/1199), PR: [#1210](https://github.com/OmniSharp/omnisharp-roslyn/pull/1210))
* The legacy project.json support is now disabled by default, allowing OmniSharp to start up a bit faster for common scenarios. If you wish to enable project.json support, add the following setting to your `omnisharp.json` file. (PR: [#1194](https://github.com/OmniSharp/omnisharp-roslyn/pull/1194))

    ```JSON
    {
        "dotnet": {
            "enabled": false
        }
    }
    ```
* Added support for code actions in `.cake` files. ([#1205](https://github.com/OmniSharp/omnisharp-roslyn/issues/1205), PR: [#1212](https://github.com/OmniSharp/omnisharp-roslyn/pull/1212))
* Added a new `/blockstructure` endpoint that returns the spans of the C# code blocks (usings, namespaces, methods, etc.) in a file. (PRs: [#1209](https://github.com/OmniSharp/omnisharp-roslyn/pull/1209) [#1231](https://github.com/OmniSharp/omnisharp-roslyn/pull/1231))
* Fixed bug where find usages returned usages from loaded `.cake` files even though `OnlyThisFile` was set to `true` in the request. ([#1204](https://github.com/OmniSharp/omnisharp-roslyn/issues/1204), PR: [#1213](https://github.com/OmniSharp/omnisharp-roslyn/pull/1213))
* Performance improvements for line mappings when working with `.cake` files. (PR: [#1226](https://github.com/OmniSharp/omnisharp-roslyn/pull/1226))
* Fixed a bug where a new debug session could not be started after a previous one failed due to build error. (PR: [#1239](https://github.com/OmniSharp/omnisharp-roslyn/pull/1239))
* Upgraded dependencies (PR: [#1237](https://github.com/OmniSharp/omnisharp-roslyn/pull/1237))
  * Upgraded to .NET Core SDK 2.1.505
  * Upgraded to Microsoft.AspNetCore.* version 2.1.1
  * Upgraded to Microsoft.Extensions.* version 2.1.1
  * Upgraded to MSBuild 15.7
  * Upgraded to Roslyn 2.8.2

## [1.31.1] - 2018-05-28
* Fixed bug where diagnostics from loaded `.cake` files was shown in the current file. (PR: [#1201](https://github.com/OmniSharp/omnisharp-roslyn/pull/1201))

## [1.31.0] - 2018-05-29
* Update to Roslyn 2.8.0 packages, adding support for C# 7.3. (PR: [#1182](https://github.com/OmniSharp/omnisharp-roslyn/pull/1182))
* MSBuild project system no longer stops when a project fails to load. (PR: [#1181](https://github.com/OmniSharp/omnisharp-roslyn/pull/1181))
* Fixed null-reference exception that could be thrown during MSBuild discovery. ([#1188](https://github.com/OmniSharp/omnisharp-roslyn/issues/1188), PR: [#1189](https://github.com/OmniSharp/omnisharp-roslyn/issues/1188))
* Fixed an issue where referenced projects outside of OmniSharp's target path/solution would not be evaluated properly if they were multi-targeted (e.g. contained `<TargetFrameworks>`), which could result in downstream failures. ([omnisharp-vscode#2295](https://github.com/OmniSharp/omnisharp-vscode/issues/2295), PR: [#1195](https://github.com/OmniSharp/omnisharp-roslyn/pull/1195))
* Removed logic that set `MSBuildSDKsPath` environment variable before loading a project. This environment variable overrides normal MSBuild SDK resolution, which breaks resolution for custom MSBuild SDKs (for more information on MSBuild SDKs, see the [documentation](https://docs.microsoft.com/en-us/visualstudio/msbuild/how-to-use-project-sdk#how-project-sdks-are-resolved)). ([#1190](https://github.com/OmniSharp/omnisharp-roslyn/issues/1190), PR: [#1192](https://github.com/OmniSharp/omnisharp-roslyn/pull/1192))
    * **Breaking Change**: Removing this logic means that OmniSharp will no longer load .NET Core projects that target a .NET Core SDK with a version <= 1.0.3 by default. If you need to restore this behavior, you can set the following option in an `omnisharp.json` configuration file:

        ```JSON
        {
            "MSBuild": {
                "UseLegacySdkResolver": true
            }
        }
        ```
        See [Configuration Options](https://github.com/OmniSharp/omnisharp-roslyn/wiki/Configuration-Options) for more details on `omnisharp.json`.
* Support `/rename` endpoint in `.cake` files.
* Support custom `.rsp` files in scripting. It is now possible to use `omnisharp.json` to define a path to an `.rsp` file, containing predefined namespaces and assembly references, and OmniSharp will respect those as part of its language services for CSX files. For example, given the following `.rsp` file:

    ```
    /r:bin/FakeLib.dll
    /r:bin/FSharp.Core.dll
    /r:bin/FSharpx.Extras.dll
    /u:Fake
    /u:FSharpx
    /u:System.Linq
    /u:System.IO
    ```
    and the following `omnisharp.json`:

    ```
    {
        "Script": {
            "RspFilePath": "path/to/my.rsp"
        }
    }
    ```
    OmniSharp will automatically include the predefined DLLs and namespaces in the language services for all the scripts in the given folder (in case of a local `omnisharp.json`) or on the machine (in case of a global `omnisharp.json`). Note that the reference to `mscorlib`/`System.Runtime` is always there anyway and doesn't need to be specified again in the `.rsp` file. ([#1024](https://github.com/OmniSharp/omnisharp-roslyn/issues/1024), PR: [#1112](https://github.com/OmniSharp/omnisharp-roslyn/issues/1112))
    * Note that the reference to `mscorlib`/`System.Runtime` is always there anyway and doesn't need to be specified again in the `.rsp` file
    * only imports and references are supported as part of the `.rsp` file (scripting doesn't support other compiler settings passed using the `.rsp` file). In the future, depending on whether the [feature is available in Roslyn](https://github.com/dotnet/roslyn/issues/23421), OmniSharp may also support defining a scripting globals type via `.rsp` file.
* `.cake` files are now parsed using the C# version `Latest` rather than `Default`, to match the runtime behavior of Cake. (PR: [#1201](https://github.com/OmniSharp/omnisharp-roslyn/pull/1201))
* Updated `DotNetTest` result to include messages from stdout and stderr. (PR: [#1203](https://github.com/OmniSharp/omnisharp-roslyn/pull/1203))

## [1.30.1] - 2018-05-11
* Fixed a 1.30.0 regression that prevented the script project system from working on Unix-based systems (PR: [#1185](https://github.com/OmniSharp/omnisharp-roslyn/pull/1185))

## [1.30.0] - 2018-4-30
* Updated to Roslyn 2.7.0 packages (PR: [#1132](https://github.com/OmniSharp/omnisharp-roslyn/pull/1132))
* Ensure that the lower assembly versions are always superseded in C# scripts (PR: [#1103](https://github.com/OmniSharp/omnisharp-roslyn/pull/1103))
* Updated OmniSharp.Script to DotNet.Script.DependencyModel 0.6.0 (PR: [#1150](https://github.com/OmniSharp/omnisharp-roslyn/pull/1150))
* It is now possible to define the default target framework for C# scripts in the OmniSharp configuration (PR: [#1154](https://github.com/OmniSharp/omnisharp-roslyn/pull/1154))
* Upgraded embedded Mono and MSBuild to 5.10.1.20 (PRs: #[1137](https://github.com/OmniSharp/omnisharp-roslyn/pull/1137), #[1145](https://github.com/OmniSharp/omnisharp-roslyn/pull/1145))
* Fixed issue where generate type refactoring could not generate new files ([omnisharp-vscode#2112](https://github.com/OmniSharp/omnisharp-vscode/issues/2112), PR: [#1143](https://github.com/OmniSharp/omnisharp-roslyn/pull/1143))
* Added detailed project information output at debug log level (PR: [#1151](https://github.com/OmniSharp/omnisharp-roslyn/pull/1151))
* Set MSBuild property to allow the XAML markup compiler task to run (PR: [#1157](https://github.com/OmniSharp/omnisharp-roslyn/pull/1157))
* Added support for excluding search paths via globbing patterns ([#896](https://github.com/OmniSharp/omnisharp-roslyn/issues/896), PR: [#1161](https://github.com/OmniSharp/omnisharp-roslyn/pull/1161))
* Improved versioning reporting for VS preview consoles (PR: [#1166](https://github.com/OmniSharp/omnisharp-roslyn/pull/1166))

## [1.29.1] - 2018-2-12
* Fixed duplicate diagnostics in C# ([omnisharp-vscode#1830](https://github.com/OmniSharp/omnisharp-vscode/issues/1830), PR: [#1107](https://github.com/OmniSharp/omnisharp-roslyn/pull/1107))

## [1.29.0] - 2018-1-29
* Updated to Roslyn 2.6.1 packages - C# 7.2 support (PR: [#1055](https://github.com/OmniSharp/omnisharp-roslyn/pull/1055))
* Shipped Language Server Protocol support in box.  (PR: [#969](https://github.com/OmniSharp/omnisharp-roslyn/pull/969))
  - Additional information and features tracked at [#968](https://github.com/OmniSharp/omnisharp-roslyn/issues/968)
* Fixed locating Visual Studio with more than one installation (PR: [#1063](https://github.com/OmniSharp/omnisharp-roslyn/pull/1063))
* Do not crash when encoutering Legacy ASP.NET Website projects ([#1036](https://github.com/OmniSharp/omnisharp-roslyn/issues/1036), PRs: [#1066](https://github.com/OmniSharp/omnisharp-roslyn/pull/1066), [#1084](https://github.com/OmniSharp/omnisharp-roslyn/pull/1084))
* Improvements to the the structured documentation returned by the /typelookup endpoint ([#1046](https://github.com/OmniSharp/omnisharp-roslyn/issues/1046), [omnisharp-vscode#1057](https://github.com/OmniSharp/omnisharp-vscode/issues/1057),  PRs: [#1062](https://github.com/OmniSharp/omnisharp-roslyn/pull/1062) [#1064](https://github.com/OmniSharp/omnisharp-roslyn/pull/1064))
* Allowed specifying DLLs file paths for plugin loading (PR: [#1069](https://github.com/OmniSharp/omnisharp-roslyn/pull/1069))
* Improved http server performance (PR: [#1073](https://github.com/OmniSharp/omnisharp-roslyn/pull/1073))
* Added attribute span to file ([omnisharp-vscode#429](https://github.com/OmniSharp/omnisharp-vscode/issues/429), PR: [#1075](https://github.com/OmniSharp/omnisharp-roslyn/pull/1075))
* Order Code Actions according by `ExtensionOrderAttribute` ([omnisharp-roslyn#748](https://github.com/OmniSharp/omnisharp-roslyn/issues/758), PR: [#1078](https://github.com/OmniSharp/omnisharp-roslyn/pull/1078))
* Disabled Go To Definition on property get/set keywords  ([omnisharp-vscode#1949](https://github.com/OmniSharp/omnisharp-vscode/issues/1949), PR: [#1086](https://github.com/OmniSharp/omnisharp-roslyn/pull/1086/files))
* Disabled exceptions on assembly load failure (PR: [#1072](https://github.com/OmniSharp/omnisharp-roslyn/pull/1072))
* Added structured documentation to signature help ([omnisharp-vscode#1940](https://github.com/OmniSharp/omnisharp-vscode/issues/1940), PR: [#1085](https://github.com/OmniSharp/omnisharp-roslyn/pull/1085))
* Added /runalltests and /debugalltests endpoints to run or debug all the tests in a class ([omnisharp-vscode#1969](https://github.com/OmniSharp/omnisharp-vscode/pull/1961), PR: [#1961](https://github.com/OmniSharp/omnisharp-vscode/pull/1961))

## [1.28.0] - 2017-12-14

* Fixed issue with loading XML documentation for `#r` assembly references in CSX scripts ([#1026](https://github.com/OmniSharp/omnisharp-roslyn/issues/1026), PR: [#1027](https://github.com/OmniSharp/omnisharp-roslyn/pull/1027))
* Updated the `/v2/runcodeaction` end point to return document "renames" and "opens" that a code action might perform. (PR: [#1023](https://github.com/OmniSharp/omnisharp-roslyn/pull/1023))
* Corrected issue where MSBuild discovery would pick instances of Visual Studio 2017 that did not have Roslyn installed. ([#1031](https://github.com/OmniSharp/omnisharp-roslyn/issues/1031), PR: [#1032](https://github.com/OmniSharp/omnisharp-roslyn/pull/1032))
* Updated `/codecheck` endpoint to return diagnostic IDs. (PR: [#1034](https://github.com/OmniSharp/omnisharp-roslyn/pull/1034))
* Updated OmniSharp.Script to DotNet.Script.DependencyModel 0.3.0 (PR: [#1035](https://github.com/OmniSharp/omnisharp-roslyn/pull/1035))
* Fixed scripting suppot to not load the same assembly name multiple times ([dotnet-script#194](https://github.com/filipw/dotnet-script/issues/194), PR: [#1037](https://github.com/OmniSharp/omnisharp-roslyn/pull/1037))
* STDIO requests and responses are now pretty-printed during logging. (PR: [#1040](https://github.com/OmniSharp/omnisharp-roslyn/pull/1040))
* Several fixes to the `/signaturehelp` endpoint to return correct signatures in more locations. ([omnisharp-vscode#1440](https://github.com/OmniSharp/omnisharp-vscode/issues/1440), [omnisharp-vscode#1664](https://github.com/OmniSharp/omnisharp-vscode/issues/1664) [omnisharp-vscode#1715](https://github.com/OmniSharp/omnisharp-vscode/issues/1715), PRs: [#1030](https://github.com/OmniSharp/omnisharp-roslyn/pull/1030), [#1052](https://github.com/OmniSharp/omnisharp-roslyn/pull/1052))
* Updated `/typelookup` endpoint to include structured object representing the various sections of an XML doc comment. ([omnisharp-vscode#1057](https://github.com/OmniSharp/omnisharp-vscode/issues/1057), PR: [#1038](https://github.com/OmniSharp/omnisharp-roslyn/pull/1038))
* Ensure the correct range is used when formatting a span that includes preceding whitespace. ([omnisharp-vscode#214](https://github.com/OmniSharp/omnisharp-vscode/issues/214), PR: [#1043](https://github.com/OmniSharp/omnisharp-roslyn/pull/1043))
* Fix issue in Cake project system where it attempted to create MetadataReferences for files that don't exist. (PR: [#1045](https://github.com/OmniSharp/omnisharp-roslyn/pull/1045))
* Improvements to the Cake bakery resolver to resolve from both OmniSharp options and PATH. (PR: [#1047](https://github.com/OmniSharp/omnisharp-roslyn/pull/1047))
* Ensure that the Cake.Core assembly is not locked on disk when loading the host object type. (PR: [#1044](https://github.com/OmniSharp/omnisharp-roslyn/pull/1044))
* Added internal support for watching for changes by file extension. (PR: [#1053](https://github.com/OmniSharp/omnisharp-roslyn/pull/1053))
* Watch added/removed .cake-files and update workspace accordingly. (PR: [#1054] (https://github.com/OmniSharp/omnisharp-roslyn/pull/1054))
* Watch added/removed .csx-files and update workspace accordingly. (PR: [#1056] (https://github.com/OmniSharp/omnisharp-roslyn/pull/1056))
* Updated `Cake.Scripting.Transport` dependencies to 0.2.0 in order to improve performance when working with Cake files. (PR: [#1057](https://github.com/OmniSharp/omnisharp-roslyn/pull/1057))

## [1.27.2] - 2017-11-10

* Addressed problem with Sdk-style projects not being loaded properly in certain cases. ([omnisharp-vscode#1846](https://github.com/OmniSharp/omnisharp-vscode/issues/1846), [omnisharp-vscode#1849](https://github.com/OmniSharp/omnisharp-vscode/issues/1849), PR: [#1021](https://github.com/OmniSharp/omnisharp-roslyn/pull/1021))

## [1.27.1] - 2017-11-09

* Fix to allow signature help return results for attribute constructors. ([omnisharp-vscode#1814](https://github.com/OmniSharp/omnisharp-vscode/issues/1814), PR: [#1007](https://github.com/OmniSharp/omnisharp-roslyn/pull/1007))
* Make `--zero-based-indices` command line argument work again. (PR: [#1015](https://github.com/OmniSharp/omnisharp-roslyn/pull/1015))
* Fix serious regression introduced in 1.27.0 that causes projects to fail to load on macOS or Linux. (PR: [#1017](https://github.com/OmniSharp/omnisharp-roslyn/pull/1017)]
* Fixed issue with discovering MSBuild under Mono even when it is missing. ([#1011](https://github.com/OmniSharp/omnisharp-roslyn/issues/1011), PR: [#1018](https://github.com/OmniSharp/omnisharp-roslyn/pull/1018))
* Fixed issue to not use Visual Studio 2017 MSBuild if it is from VS 2017 RTM. ([#1014](https://github.com/OmniSharp/omnisharp-roslyn/issues/1014), PR: [#1018](https://github.com/OmniSharp/omnisharp-roslyn/pull/1018))

## [1.27.0] - 2017-11-07

* Significant changes made to the MSBuild project system that fix several issues. (PR: [#1003](https://github.com/OmniSharp/omnisharp-roslyn/pull/1003))
  * Package restores are now better detected. ([omnisharp-vscode#1583](https://github.com/OmniSharp/omnisharp-vscode/issues/1583), [omnisharp-vscode#1661](https://github.com/OmniSharp/omnisharp-vscode/issues/1661), [omnisharp-vscode#1785](https://github.com/OmniSharp/omnisharp-vscode/issues/1785))
  * Metadata references are properly removed from projects in the OmniSharpWorkspace when necessary.
  * File watching/notification now handles paths case-insensitively.
  * MSBuild project system now loads projects asynchronously after OmniSharp has finished initializing.

## [1.26.3] - 2017-11-10

* Addressed problem with Sdk-style projects not being loaded properly in certain cases. ([omnisharp-vscode#1846](https://github.com/OmniSharp/omnisharp-vscode/issues/1846), [omnisharp-vescode#1849](https://github.com/OmniSharp/omnisharp-vscode/issues/1849), PR: [#1021](https://github.com/OmniSharp/omnisharp-roslyn/pull/1021))

## [1.26.2] - 2017-11-09

* Fixed issue with discovering MSBuild under Mono even when it is missing. ([#1011](https://github.com/OmniSharp/omnisharp-roslyn/issues/1011), PR: [#1016](https://github.com/OmniSharp/omnisharp-roslyn/pull/1016))
* Fixed issue to not use Visual Studio 2017 MSBuild if it is from VS 2017 RTM. ([#1014](https://github.com/OmniSharp/omnisharp-roslyn/issues/1014), PR: [#1016](https://github.com/OmniSharp/omnisharp-roslyn/pull/1016))

## [1.26.1] - 2017-11-04

* Fixed issue with locating MSBuild when running OmniSharp on Mono on Windows. (PR: [#1001](https://github.com/OmniSharp/omnisharp-roslyn/pull/1001))
* Fixed problem where the Antlr4.CodeGenerator Nuget package would not generate files during OmniSharp design-time build. ([omnisharp-vscode#1822](https://github.com/OmniSharp/omnisharp-vscode/issues/1822), PR: [#1002](https://github.com/OmniSharp/omnisharp-roslyn/pull/1002))
* Fixed issue where a C# project referencing a non-C# project would cause the referenced project to be loaded (causing OmniSharp to potentially treat it as C#!). ([omnisharp-vscode#371](https://github.com/OmniSharp/omnisharp-vscode/issues/371), [omnisharp-vscode#1829](https://github.com/OmniSharp/omnisharp-vscode/issues/1829), PR: [#1005](https://github.com/OmniSharp/omnisharp-roslyn/pull/1005))

## [1.26.0] - 2017-10-27

* Cake support added! (PR: [#932](https://github.com/OmniSharp/omnisharp-roslyn/pull/932))
* csproj-based C# scripts are now supported. (PR: [#980](https://github.com/OmniSharp/omnisharp-roslyn/pull/980))
* Updated to Roslyn 2.4.0 packages. (PR: [#998](https://github.com/OmniSharp/omnisharp-roslyn/pull/998))
* MSBuild SdkResolvers now ship with OmniSharp, allowing it to correctly locate the .NET Core SDK for a particular project. (PR: [#974](https://github.com/OmniSharp/omnisharp-roslyn/pull/974))
* Big improvements in OmniSharp's process for located MSBuild 15.0 and MSBuild toolsets on the machine. (PR: [#988](https://github.com/OmniSharp/omnisharp-roslyn/pull/988)
* Updated `/filesChanged` endpoint to allow the client to describe the type of file change (create, delete or change). If a client provides this extra information, files are properly removed and added to the workspace. (PR: [#987](https://github.com/OmniSharp/omnisharp-roslyn/pull/987))
* Improved filtering in `/findsymbols` to include substring matches. (PR: [#990](https://github.com/OmniSharp/omnisharp-roslyn/pull/990))
* `/autocomplete` end point now takes a `TriggerCharacter` property that can be used to trigger completion after a SPACE character. (PR: [#975](https://github.com/OmniSharp/omnisharp-roslyn/pull/975))
* Fix issue with port number not being used when passed as command line argument. (PR: [#971](https://github.com/OmniSharp/omnisharp-roslyn/pull/971))

## [1.25.0] - 2017-09-22

* Major refactoring to split OmniSharp into two servers for each supported protocol: one for HTTP, and one for STDIO. (PR: [#854](https://github.com/OmniSharp/omnisharp-roslyn/pull/854))
* Fixed a bug where language version was not correctly read from .csproj projects. ([#961](https://github.com/OmniSharp/omnisharp-roslyn/issues/961))
* Fixed issue where signing key file was not propogated to OmniSharpWorkspace correctly.

## [1.24.0] - 2017-08-31

* Fixed a bug where an external code action DLL with missing dependencies would crash OmniSharp.
* When running a test via 'dotnet vstest' support, pass "--no-restore" when building with the .NET CLI to ensure that implicit restore does not run, making build a bit faster. ([#942](https://github.com/OmniSharp/omnisharp-roslyn/issues/942))
* Add support for specifying the 'TargetFrameworkVersion' to the 'dotnet vstest' endpoints. ([#944](https://github.com/OmniSharp/omnisharp-roslyn/issues/944))
* Do not throw an exception when attempting to "go to definition" on a namespace

## [1.23.2] - 2017-08-14

* Set CscToolExe to 'csc.exe' to address issues with older Mono installations where the MSBuild targets have set it to 'mcs.exe'.

## [1.23.1] - 2017-08-08

* Fixed two regressions with MSBuild projects:
  1. .NET Core projects were not properly processed if Mono was installed.
  2. When Mono is installed, don't set `MSBuildExtensionsPath` to `$mono_prefix/xbuild` unless both `$mono_prefix/msbuild` and `$mono_prefix/xbuild/15.0` also exist.
* Properly set new language version values to support C# 7.1.

## [1.23.0] - 2017-08-07

Note: This release now requires the latest release of Mono 5.2.0 or later to build and run. In addition, there are now six flavors built for every release:

* Windows builds that run on Desktop CLR.
    * omnisharp-win-x86.zip
    * omnisharp-win-x64.zip
* A *Nix build that be run on Mono 5.2.0 or greater. (Note that the `--assembly-loader=strict` flag must be specified when launch this build with Mono).
    * omnisharp-mono.tar.gz
* Standalone builds for OSX and Linux that include the Mono bits necessary to run OmniSharp.
    * omnisharp-osx.tar.gz
    * omnisharp-linux-x86.tar.gz
    * omnisharp-linux-x64.tar.gz

#### Detailed Changes

* Updated detection of Mono path to p/invoke into `real_path` in `libc` to properly resolve symlinks. (PR: [#911](https://github.com/OmniSharp/omnisharp-roslyn/pull/911))
* Fixed a Script project system regression introduced as part of [#898](https://github.com/OmniSharp/omnisharp-roslyn/pull/898), that caused CSX support to break for Desktop CLR scripts on Windows (PR: [#913](https://github.com/OmniSharp/omnisharp-roslyn/pull/913))
* Set `DOTNET_UI_LANGUAGE` environment variable while running `dotnet --info` to ensure that the output is not localized. (PR: [#914](https://github.com/OmniSharp/omnisharp-roslyn/pull/914))
* OmniSharp now targets net46 by default. ([#666](https://github.com/OmniSharp/omnisharp-roslyn/pull/666), PR: ([#915](https://github.com/OmniSharp/omnisharp-roslyn/pull/915)))
* Fixed typo in help output. (PR: [#916](https://github.com/OmniSharp/omnisharp-roslyn/pull/916))
* xUnit updated to latest 2.3.0 nightly beta, fixing running of xUnit tests inside VS 2017. (PR: [#917](https://github.com/OmniSharp/omnisharp-roslyn/pull/917))
* Fix solution parsing (again!) by introducing custom solution parsing API. ([omnisharp-vscode#1645](https://github.com/OmniSharp/omnisharp-vscode/issues/1645), PR: [#918](https://github.com/OmniSharp/omnisharp-roslyn/pull/918))
* Globally set various MSBuild properties to better support Mono-based projects. ([#892](https://github.com/OmniSharp/omnisharp-roslyn/issues/892), [omnisharp-vscode#1597](https://github.com/OmniSharp/omnisharp-vscode/issues/1597), [omnisharp-vscode#1624](https://github.com/OmniSharp/omnisharp-vscode/issues/1624), [omnisharp-vscode#1396](https://github.com/OmniSharp/omnisharp-vscode/issues/1396), PR: [#923](https://github.com/OmniSharp/omnisharp-roslyn/pull/923))
* Big changes to the build which improve build performance and move OmniSharp to Mono 5.2.0. (PR: [#924](https://github.com/OmniSharp/omnisharp-roslyn/pull/924))
* Update to Roslyn 2.3.0 packages. (PRs: [#930](https://github.com/OmniSharp/omnisharp-roslyn/pull/930), [#931](https://github.com/OmniSharp/omnisharp-roslyn/pull/931))

## [1.22.0] - 2017-07-07

* Allow go to definition to work from metadata as source. ([#876](https://github.com/OmniSharp/omnisharp-roslyn/issues/876), PR: [#883](https://github.com/OmniSharp/omnisharp-roslyn/pull/883))
* Support added for referencing NuGet packages in C# scripts. (PR: [#813](https://github.com/OmniSharp/omnisharp-roslyn/pull/813))
* Use MSBuild solution parsing API which is the official parser for handling weird solution file cases. ([omnisharp-vscode#1580](https://github.com/OmniSharp/omnisharp-vscode/issues/1580), PR: [#897](https://github.com/OmniSharp/omnisharp-roslyn/pull/897))
* Improvements to logic that computes code fixes and refactorings. (PR: [#877](https://github.com/OmniSharp/omnisharp-roslyn/pull/899))
* Update to Roslyn 2.3.0-beta2, which brings support for C# 7.1. (PRs: [#900](https://github.com/OmniSharp/omnisharp-roslyn/pull/900) and [#901](https://github.com/OmniSharp/omnisharp-roslyn/pull/901))
* Ensure that all project systems support an "Enabled" property that can be configured in omnisharp.json. (PR: [#902](https://github.com/OmniSharp/omnisharp-roslyn/pull/902))
* Change MSBuild project system to call the "Compile" target rather than the "ResolveReferences" target, allowing targets that generate files to run. ([omnisharp-vscode#1531](https://github.com/OmniSharp/omnisharp-vscode/issues/1531))
* Update MSBuild to latest version ([#904](https://github.com/OmniSharp/omnisharp-roslyn/pull/904), PR: [#907](https://github.com/OmniSharp/omnisharp-roslyn/pull/907))
* Added binding redirects for MSBuild, fixing issues with custom MSBuild tasks built with different versions of MSBuild. ([#903](https://github.com/OmniSharp/omnisharp-roslyn/issues/903))
* System.dll is now added correctly for C# scripts targeting .NET Framework ([omnisharp-vscode#1581](https://github.com/OmniSharp/omnisharp-vscode/issues/1581), PR: [#898](https://github.com/OmniSharp/omnisharp-roslyn/pull/898))

## [1.21.0] - 2017-06-07

* Moved back to NuGet 4.0.0 RTM packages. This will help alleviate problems with using OmniSharp with .NET Core 2.0-preview2 builds ([#865](https://github.com/OmniSharp/omnisharp-roslyn/issues/865), PR: [#885](https://github.com/OmniSharp/omnisharp-roslyn/pull/885)).

## [1.20.0] - 2017-06-02

* **Breaking Change**: When using environment variables to configure OmniSharp, they must be prefixed by 'OMNISHARP_', which helps ensure that OmniSharp will not unintentionally consume other environment variables (such as 'msbuild') if they happen to be set. See [Configuration Options](https://github.com/OmniSharp/omnisharp-roslyn/wiki/Configuration-Options) for more details on configuring OmniSharp. ([omnisharp-vscode#1512](https://github.com/OmniSharp/omnisharp-vscode/issues/1512), PR: [#872](https://github.com/OmniSharp/omnisharp-roslyn/pull/872))
* The `/findimplementations` endpoint now uses the Roslyn [`SymbolFinder.FindDerivedClassesAsync(...)`](http://source.roslyn.io/#Microsoft.CodeAnalysis.Workspaces/FindSymbols/SymbolFinder_Hierarchy.cs,dbb07fa6e6e5a08c) API and has been updated to work on CSX files. (PR: [#870](https://github.com/OmniSharp/omnisharp-roslyn/pull/870))
* Better handling when loading assemblies from an external folder, such as when a 'RoslynExtensions' path is specified. (PR: [#866](https://github.com/OmniSharp/omnisharp-roslyn/pull/866))
* Fix issue with loading Unity projects by allowing the MSBuild project system to assume that any project with the `.csproj` extension is a C# project. (PR: [#873](https://github.com/OmniSharp/omnisharp-roslyn/pull/873))
* Handle situations where `dotnet` doesn't run properly better. ([omnisharp-vscode#1532](https://github.com/OmniSharp/omnisharp-vscode/issues/1532), PR: [#879](https://github.com/OmniSharp/omnisharp-roslyn/pull/879))
* `IsSuggestionMode` property added to `/autocomplete` endpoint response to indicate when a completion list should not be committed aggressively. (PR: [#822](https://github.com/OmniSharp/omnisharp-roslyn/pull/882))

## [1.19.0] - 2017-05-19

* Update to latest MSBuild, NuGet and Roslyn packages (PR: [#867](https://github.com/OmniSharp/omnisharp-roslyn/pull/867))
* Fix a few issues with the `/autocomplete` end point (PR: [#868](https://github.com/OmniSharp/omnisharp-roslyn/pull/868))

## [1.18.1] - 2017-05-18

* Updated github api key to allow travis to publish releases

## [1.18.0] - 2017-05-17

* Use correct host object in CSX files (matching the same object used by CSI.exe). (PR #846)
* Options can now be set in an omnisharp.json to specify the Configuration (e.g. Debug) and Platform (e.g. AnyCPU) that MSBuild should use. (#202, PR: #858)
* Support for MSTest in the OmniSharp test endpoints. ([omnisharp-vscode#1482](https://github.com/OmniSharp/omnisharp-vscode/issues/1482), PR: #856)
* Fix regression introduced in v1.17.0 that could cause an `ArgumentNullException` (PR: #857)
* Fix issue with package references reporting an 'unresolved dependency' when the reference and dependency differed by case. (PR #861).
* Clean up unresolved dependency detection and improve logging to help diagnosing of dependency issues. ([omnisharp-vscode#1272](https://github.com/OmniSharp/omnisharp-vscode/issues/1272), PR: #862)
* Added new `RoslynExtensions` option to allow specifying a set of assemblies that OmniSharp will look in to find Roslyn extensions to load. (PR: #848)

## [1.17.0] - 2017-05-04

* Use Roslyn completion service for `/autocomplete` endpoint. This brings several completion improvements, such as completion for object initializer members, named parameters, CREFs, etc. (PR: #840)
* OmniSharp no longer deploys MSBuild SDKs for .NET Core projects. Instead, it uses the SDKs from the .NET Core SDK that is installed on the machine.  (#765, PR: #847)

## [1.16.1] - 2017-05-02

* Fix regression that breaks support for multi-project Unity solutions. (#839, PR: #829)
* Ensure that `/gotodefinition` and `/findsymbols` endpoints prefer the "body part" of a partial method. (PR: #838)

## [1.16.0] - 2017-04-28

* Support Metadata as Source for Go To Definition in CSX files. (#755, PR: #829)
* Cleaned up OmniSharp.Abstractions public surface area. (PR: #830)
* MSBuild project system can load referenced projects outside of OmniSharp's target directory. ([omnisharp-vscode#963](https://github.com/OmniSharp/omnisharp-vscode/issues/963), PR: #832)
* Fix 'dotnet test' support when test as "DisplayName". ([omnisharp-vscode#1426](https://github.com/OmniSharp/omnisharp-vscode/issues/1426), PR: #833)
* Fix 'dotnet test' support when multiple tests have similar names. ([omnisharp-vscode#1432](https://github.com/OmniSharp/omnisharp-vscode/issues/1432), PR: #833)
* Add support for NUnit testing in test endpoints. ([omnisharp-vscode#1434](https://github.com/OmniSharp/omnisharp-vscode/issues/1434), PR: #834)
* Add support for a few more Linux distros, namely ubuntu16.10, fedora24, and opensuse42.1. (#639, #658, PR: #835)

## [1.15.0] - 2017-04-18

* If VS 2017 is on the current machine, use the MSBuild included with VS 2017 for processing projects. ([omnisharp-vscode#1368](https://github.com/OmniSharp/omnisharp-vscode/issues/1368), PR: #818)
* Further updates to support debugging and 'dotnet test' (PR: #821, #824)

## [1.14.0] - 2017-04-06

* Properly handle package references with version ranges in .csproj (PR: #814)
* Fix regression with MSBuild project system where a project reference and a binary reference could be added for the same assembly, causing ambiguity errors (#795, PR: #815)
* More improvements for 'dotnet test' support, including a TestMessage event for test runner output and debugging support for VS Test (PR: #816)

## [1.13.0] - 2017-04-04

* Fix problem with hitting ulimit when watching for omnisharp.json file changes on OSX/Linux. (PR# 812)

## [1.12.0] - 2017-03-31

* Fix null reference exception in DotNetProjectSystem when project reference is invalid (PR: #797)
* Stop spamming log from ScriptProjectSystem on ProjectModel requests (PR: #798)
* Initial work to watch changes in omnisharp.json file while OmniSharp is running. This currently supports changes to formatting options. (PR: #804)
* Add support for /v2/runtest endpoint with .csproj-based .NET Core projects ([omnisharp-vscode#1100](https://github.com/OmniSharp/omnisharp-vscode/issues/1100), PR: #808)
* Add support for global omnisharp.json file (#717, PR# 809)

## [1.11.0] - 2017-03-10

- Code Actions now respects the formatting options that were set when OmniSharp was launched. (#759, PR: #770)
- Unsafe code is now allowed in C# scripts (PR: #781)
- C# scripting now ignores duplicated CorLibrary types, which can manifest in certain edge scenarios. (#784, PR: #785)
- Updated to RTM Roslyn and NuGet packages (PR: #791)
-     Introduce caching for #r to avoid leaking memory in C# scripts. ([omnisharp-vscode/issues/1306](https://github.com/OmniSharp/omnisharp-vscode/issues/1306), PR: #794)

## [1.10.0] - 2017-02-11

Note: This release begins a semantic versioning scheme discussed at https://github.com/OmniSharp/omnisharp-roslyn/issues/757.

- Scripting project system now delegates more work to the Roslyn `ScriptSourceResolver`, greatly simplifying the scripting workspace, and adding support for multiple `#load` directives and live updating of `#r` and `#load` directives. ([#227](https://github.com/OmniSharp/omnisharp-roslyn/issues/227), [#689](https://github.com/OmniSharp/omnisharp-roslyn/issues/689), PR: [#760](https://github.com/OmniSharp/omnisharp-roslyn/pull/760))
- Ensure that the DotNetProjectSystem is initialized with the Roslyn `DefaultAssemblyIdentityComparer.Default` to allow assembly references to unify properly. ([omnisharp-vscode#1221](https://github.com/OmniSharp/omnisharp-vscode/issues/1221), PR: [#763](https://github.com/OmniSharp/omnisharp-roslyn/pull/763))
- Also use Roslyn's `DefaultAssemblyIdentityComparer.Default` for scripting as well. (PR: [#764](https://github.com/OmniSharp/omnisharp-roslyn/pull/764))<|MERGE_RESOLUTION|>--- conflicted
+++ resolved
@@ -1,9 +1,7 @@
 # Changelog
 All changes to the project will be documented in this file.
 
-## [1.32.20] - 2019-06-03
-* Added support for `TreatWarningsAsErrors` in csproj files (PR: [#1459](https://github.com/OmniSharp/omnisharp-roslyn/pull/1459))
-<<<<<<< HEAD
+## [1.32.21] - not yet released
 * Added support for various renaming options - renaming any symbol can now propagate to comments or strings, and renaming a method symbol can also rename its overloads. They can be set via OmniSharp configuration, such as `omnisharp.json` file (they are disabled by default). (PR: [#1495](https://github.com/OmniSharp/omnisharp-roslyn/pull/1495))
 
     ```JSON
@@ -15,14 +13,14 @@
         }
     }
     ```
-* Updated to Roslyn `3.1.0 beta4-19266-03` to match VS dev16.1 (PR: [#1504](https://github.com/OmniSharp/omnisharp-roslyn/pull/1504))
-=======
+
+## [1.32.20] - 2019-06-03
+* Added support for `TreatWarningsAsErrors` in csproj files (PR: [#1459](https://github.com/OmniSharp/omnisharp-roslyn/pull/1459))
 * Updated to Roslyn `3.2.0-beta3-19281-01` to match VS dev16.2p2 (PR: [#1511](https://github.com/OmniSharp/omnisharp-roslyn/pull/1511))
 * Updated to `OmniSharp.Extensions.LanguageServer` 0.12.1 ([#1403](https://github.com/OmniSharp/omnisharp-roslyn/issues/1403), PR: [#1503](https://github.com/OmniSharp/omnisharp-roslyn/pull/1503))
 * Fixed assembly redirects when shadow copying analyzers ([#1496](https://github.com/OmniSharp/omnisharp-roslyn/issues/1496), PR: [#1497](https://github.com/OmniSharp/omnisharp-roslyn/pull/1497))
 * Fixed a logical bug in symbol completion (PR: [#1491](https://github.com/OmniSharp/omnisharp-roslyn/pull/1491))
 * Added support for `preview` and `latestmajor` C# language versions ([#1487](https://github.com/OmniSharp/omnisharp-roslyn/issues/1487), PR: [#1488](https://github.com/OmniSharp/omnisharp-roslyn/pull/1488))
->>>>>>> 521bf612
 
 ## [1.32.19] - 2019-05-01
 * Updated to Roslyn `3.1.0-beta4-19251-02` (PR: [#1479](https://github.com/OmniSharp/omnisharp-roslyn/pull/1479))
