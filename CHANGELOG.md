# Changelog
All changes to the project will be documented in this file.

## [1.32.0] - _Not Yet Released_
* Added new `/codestructure` endpoint which serves a replacement for the `/currentfilemembersastree` endpoint. The new endpoint has a cleaner design, properly supports all C# types and members, and supports more information, such as accessibility, static vs. instance, etc. (PRs: [#1211](https://github.com/OmniSharp/omnisharp-roslyn/pull/1211) [#1217](https://github.com/OmniSharp/omnisharp-roslyn/pull/1217))
* Fixed a bug where language services for newly created CSX files were not provided if no CSX files existed at the moment OmniSharp was started ([#1199](https://github.com/OmniSharp/omnisharp-roslyn/issues/1199), PR: [#1210](https://github.com/OmniSharp/omnisharp-roslyn/pull/1210))
* The legacy project.json support is now disabled by default, allowing OmniSharp to start up a bit faster for common scenarios. If you wish to enable project.json support, add the following setting to your `omnisharp.json` file. (PR: [#1194](https://github.com/OmniSharp/omnisharp-roslyn/pull/1194))

    ```JSON
    {
        "dotnet": {
            "enabled": false
        }
    }
    ```
* Added support for code actions in `.cake` files. ([#1205](https://github.com/OmniSharp/omnisharp-roslyn/issues/1205), PR: [#1212](https://github.com/OmniSharp/omnisharp-roslyn/pull/1212))
* Added a new `/blockstructure` endpoint that returns the spans of the C# code blocks (usings, namespaces, methods, etc.) in a file. (PR: [#1209](https://github.com/OmniSharp/omnisharp-roslyn/pull/1209))
* Fixed bug where find usages returned usages from loaded `.cake` files even though `OnlyThisFile` was set to `true` in the request. ([#1204](https://github.com/OmniSharp/omnisharp-roslyn/issues/1204), PR: [#1213](https://github.com/OmniSharp/omnisharp-roslyn/pull/1213))
* Performance improvements for line mappings when working with `.cake` files. (PR: [#1226](https://github.com/OmniSharp/omnisharp-roslyn/pull/1226))
<<<<<<< HEAD
* Upgraded dependencies (PR: [#1237](https://github.com/OmniSharp/omnisharp-roslyn/pull/1237))
  * Upgraded to .NET Core SDK 2.1.301
  * Upgraded to Microsoft.AspNetCore.* version 2.1.1
  * Upgraded to Microsoft.Extensions.* version 2.1.1
  * Upgraded to MSBuild 15.7
  * Upgraded to Roslyn 2.8.2
=======
* Fixed a bug where a new debug session could not be started after a previous one failed due to build error. (PR: [#1239](https://github.com/OmniSharp/omnisharp-roslyn/pull/1239))
>>>>>>> b2cd0d75

## [1.31.1] - 2018-05-28
* Fixed bug where diagnostics from loaded `.cake` files was shown in the current file. (PR: [#1201](https://github.com/OmniSharp/omnisharp-roslyn/pull/1201))

## [1.31.0] - 2018-05-29
* Update to Roslyn 2.8.0 packages, adding support for C# 7.3. (PR: [#1182](https://github.com/OmniSharp/omnisharp-roslyn/pull/1182))
* MSBuild project system no longer stops when a project fails to load. (PR: [#1181](https://github.com/OmniSharp/omnisharp-roslyn/pull/1181))
* Fixed null-reference exception that could be thrown during MSBuild discovery. ([#1188](https://github.com/OmniSharp/omnisharp-roslyn/issues/1188), PR: [#1189](https://github.com/OmniSharp/omnisharp-roslyn/issues/1188))
* Fixed an issue where referenced projects outside of OmniSharp's target path/solution would not be evaluated properly if they were multi-targeted (e.g. contained `<TargetFrameworks>`), which could result in downstream failures. ([omnisharp-vscode#2295](https://github.com/OmniSharp/omnisharp-vscode/issues/2295), PR: [#1195](https://github.com/OmniSharp/omnisharp-roslyn/pull/1195))
* Removed logic that set `MSBuildSDKsPath` environment variable before loading a project. This environment variable overrides normal MSBuild SDK resolution, which breaks resolution for custom MSBuild SDKs (for more information on MSBuild SDKs, see the [documentation](https://docs.microsoft.com/en-us/visualstudio/msbuild/how-to-use-project-sdk#how-project-sdks-are-resolved)). ([#1190](https://github.com/OmniSharp/omnisharp-roslyn/issues/1190), PR: [#1192](https://github.com/OmniSharp/omnisharp-roslyn/pull/1192))
    * **Breaking Change**: Removing this logic means that OmniSharp will no longer load .NET Core projects that target a .NET Core SDK with a version <= 1.0.3 by default. If you need to restore this behavior, you can set the following option in an `omnisharp.json` configuration file:

        ```JSON
        {
            "MSBuild": {
                "UseLegacySdkResolver": true
            }
        }
        ```
        See [Configuration Options](https://github.com/OmniSharp/omnisharp-roslyn/wiki/Configuration-Options) for more details on `omnisharp.json`.
* Support `/rename` endpoint in `.cake` files.
* Support custom `.rsp` files in scripting. It is now possible to use `omnisharp.json` to define a path to an `.rsp` file, containing predefined namespaces and assembly references, and OmniSharp will respect those as part of its language services for CSX files. For example, given the following `.rsp` file:

    ```
    /r:bin/FakeLib.dll
    /r:bin/FSharp.Core.dll
    /r:bin/FSharpx.Extras.dll
    /u:Fake
    /u:FSharpx
    /u:System.Linq
    /u:System.IO
    ```
    and the following `omnisharp.json`:

    ```
    {
        "Script": {
            "RspFilePath": "path/to/my.rsp"
        }
    }
    ```
    OmniSharp will automatically include the predefined DLLs and namespaces in the language services for all the scripts in the given folder (in case of a local `omnisharp.json`) or on the machine (in case of a global `omnisharp.json`). Note that the reference to `mscorlib`/`System.Runtime` is always there anyway and doesn't need to be specified again in the `.rsp` file. ([#1024](https://github.com/OmniSharp/omnisharp-roslyn/issues/1024), PR: [#1112](https://github.com/OmniSharp/omnisharp-roslyn/issues/1112))
    * Note that the reference to `mscorlib`/`System.Runtime` is always there anyway and doesn't need to be specified again in the `.rsp` file
    * only imports and references are supported as part of the `.rsp` file (scripting doesn't support other compiler settings passed using the `.rsp` file). In the future, depending on whether the [feature is available in Roslyn](https://github.com/dotnet/roslyn/issues/23421), OmniSharp may also support defining a scripting globals type via `.rsp` file.
* `.cake` files are now parsed using the C# version `Latest` rather than `Default`, to match the runtime behavior of Cake. (PR: [#1201](https://github.com/OmniSharp/omnisharp-roslyn/pull/1201))
* Updated `DotNetTest` result to include messages from stdout and stderr. (PR: [#1203](https://github.com/OmniSharp/omnisharp-roslyn/pull/1203))

## [1.30.1] - 2018-05-11
* Fixed a 1.30.0 regression that prevented the script project system from working on Unix-based systems (PR: [#1185](https://github.com/OmniSharp/omnisharp-roslyn/pull/1185))

## [1.30.0] - 2018-4-30
* Updated to Roslyn 2.7.0 packages (PR: [#1132](https://github.com/OmniSharp/omnisharp-roslyn/pull/1132))
* Ensure that the lower assembly versions are always superseded in C# scripts (PR: [#1103](https://github.com/OmniSharp/omnisharp-roslyn/pull/1103))
* Updated OmniSharp.Script to DotNet.Script.DependencyModel 0.6.0 (PR: [#1150](https://github.com/OmniSharp/omnisharp-roslyn/pull/1150))
* It is now possible to define the default target framework for C# scripts in the OmniSharp configuration (PR: [#1154](https://github.com/OmniSharp/omnisharp-roslyn/pull/1154))
* Upgraded embedded Mono and MSBuild to 5.10.1.20 (PRs: #[1137](https://github.com/OmniSharp/omnisharp-roslyn/pull/1137), #[1145](https://github.com/OmniSharp/omnisharp-roslyn/pull/1145))
* Fixed issue where generate type refactoring could not generate new files ([omnisharp-vscode#2112](https://github.com/OmniSharp/omnisharp-vscode/issues/2112), PR: [#1143](https://github.com/OmniSharp/omnisharp-roslyn/pull/1143))
* Added detailed project information output at debug log level (PR: [#1151](https://github.com/OmniSharp/omnisharp-roslyn/pull/1151))
* Set MSBuild property to allow the XAML markup compiler task to run (PR: [#1157](https://github.com/OmniSharp/omnisharp-roslyn/pull/1157))
* Added support for excluding search paths via globbing patterns ([#896](https://github.com/OmniSharp/omnisharp-roslyn/issues/896), PR: [#1161](https://github.com/OmniSharp/omnisharp-roslyn/pull/1161))
* Improved versioning reporting for VS preview consoles (PR: [#1166](https://github.com/OmniSharp/omnisharp-roslyn/pull/1166))

## [1.29.1] - 2018-2-12
* Fixed duplicate diagnostics in C# ([omnisharp-vscode#1830](https://github.com/OmniSharp/omnisharp-vscode/issues/1830), PR: [#1107](https://github.com/OmniSharp/omnisharp-roslyn/pull/1107))

## [1.29.0] - 2018-1-29
* Updated to Roslyn 2.6.1 packages - C# 7.2 support (PR: [#1055](https://github.com/OmniSharp/omnisharp-roslyn/pull/1055))
* Shipped Language Server Protocol support in box.  (PR: [#969](https://github.com/OmniSharp/omnisharp-roslyn/pull/969))
  - Additional information and features tracked at [#968](https://github.com/OmniSharp/omnisharp-roslyn/issues/968)
* Fixed locating Visual Studio with more than one installation (PR: [#1063](https://github.com/OmniSharp/omnisharp-roslyn/pull/1063))
* Do not crash when encoutering Legacy ASP.NET Website projects ([#1036](https://github.com/OmniSharp/omnisharp-roslyn/issues/1036), PRs: [#1066](https://github.com/OmniSharp/omnisharp-roslyn/pull/1066), [#1084](https://github.com/OmniSharp/omnisharp-roslyn/pull/1084))
* Improvements to the the structured documentation returned by the /typelookup endpoint ([#1046](https://github.com/OmniSharp/omnisharp-roslyn/issues/1046), [omnisharp-vscode#1057](https://github.com/OmniSharp/omnisharp-vscode/issues/1057),  PRs: [#1062](https://github.com/OmniSharp/omnisharp-roslyn/pull/1062) [#1064](https://github.com/OmniSharp/omnisharp-roslyn/pull/1064))
* Allowed specifying DLLs file paths for plugin loading (PR: [#1069](https://github.com/OmniSharp/omnisharp-roslyn/pull/1069))
* Improved http server performance (PR: [#1073](https://github.com/OmniSharp/omnisharp-roslyn/pull/1073))
* Added attribute span to file ([omnisharp-vscode#429](https://github.com/OmniSharp/omnisharp-vscode/issues/429), PR: [#1075](https://github.com/OmniSharp/omnisharp-roslyn/pull/1075))
* Order Code Actions according by `ExtensionOrderAttribute` ([omnisharp-roslyn#748](https://github.com/OmniSharp/omnisharp-roslyn/issues/758), PR: [#1078](https://github.com/OmniSharp/omnisharp-roslyn/pull/1078))
* Disabled Go To Definition on property get/set keywords  ([omnisharp-vscode#1949](https://github.com/OmniSharp/omnisharp-vscode/issues/1949), PR: [#1086](https://github.com/OmniSharp/omnisharp-roslyn/pull/1086/files))
* Disabled exceptions on assembly load failure (PR: [#1072](https://github.com/OmniSharp/omnisharp-roslyn/pull/1072))
* Added structured documentation to signature help ([omnisharp-vscode#1940](https://github.com/OmniSharp/omnisharp-vscode/issues/1940), PR: [#1085](https://github.com/OmniSharp/omnisharp-roslyn/pull/1085))
* Added /runalltests and /debugalltests endpoints to run or debug all the tests in a class ([omnisharp-vscode#1969](https://github.com/OmniSharp/omnisharp-vscode/pull/1961), PR: [#1961](https://github.com/OmniSharp/omnisharp-vscode/pull/1961))

## [1.28.0] - 2017-12-14

* Fixed issue with loading XML documentation for `#r` assembly references in CSX scripts ([#1026](https://github.com/OmniSharp/omnisharp-roslyn/issues/1026), PR: [#1027](https://github.com/OmniSharp/omnisharp-roslyn/pull/1027))
* Updated the `/v2/runcodeaction` end point to return document "renames" and "opens" that a code action might perform. (PR: [#1023](https://github.com/OmniSharp/omnisharp-roslyn/pull/1023))
* Corrected issue where MSBuild discovery would pick instances of Visual Studio 2017 that did not have Roslyn installed. ([#1031](https://github.com/OmniSharp/omnisharp-roslyn/issues/1031), PR: [#1032](https://github.com/OmniSharp/omnisharp-roslyn/pull/1032))
* Updated `/codecheck` endpoint to return diagnostic IDs. (PR: [#1034](https://github.com/OmniSharp/omnisharp-roslyn/pull/1034))
* Updated OmniSharp.Script to DotNet.Script.DependencyModel 0.3.0 (PR: [#1035](https://github.com/OmniSharp/omnisharp-roslyn/pull/1035))
* Fixed scripting suppot to not load the same assembly name multiple times ([dotnet-script#194](https://github.com/filipw/dotnet-script/issues/194), PR: [#1037](https://github.com/OmniSharp/omnisharp-roslyn/pull/1037))
* STDIO requests and responses are now pretty-printed during logging. (PR: [#1040](https://github.com/OmniSharp/omnisharp-roslyn/pull/1040))
* Several fixes to the `/signaturehelp` endpoint to return correct signatures in more locations. ([omnisharp-vscode#1440](https://github.com/OmniSharp/omnisharp-vscode/issues/1440), [omnisharp-vscode#1664](https://github.com/OmniSharp/omnisharp-vscode/issues/1664) [omnisharp-vscode#1715](https://github.com/OmniSharp/omnisharp-vscode/issues/1715), PRs: [#1030](https://github.com/OmniSharp/omnisharp-roslyn/pull/1030), [#1052](https://github.com/OmniSharp/omnisharp-roslyn/pull/1052))
* Updated `/typelookup` endpoint to include structured object representing the various sections of an XML doc comment. ([omnisharp-vscode#1057](https://github.com/OmniSharp/omnisharp-vscode/issues/1057), PR: [#1038](https://github.com/OmniSharp/omnisharp-roslyn/pull/1038))
* Ensure the correct range is used when formatting a span that includes preceding whitespace. ([omnisharp-vscode#214](https://github.com/OmniSharp/omnisharp-vscode/issues/214), PR: [#1043](https://github.com/OmniSharp/omnisharp-roslyn/pull/1043))
* Fix issue in Cake project system where it attempted to create MetadataReferences for files that don't exist. (PR: [#1045](https://github.com/OmniSharp/omnisharp-roslyn/pull/1045))
* Improvements to the Cake bakery resolver to resolve from both OmniSharp options and PATH. (PR: [#1047](https://github.com/OmniSharp/omnisharp-roslyn/pull/1047))
* Ensure that the Cake.Core assembly is not locked on disk when loading the host object type. (PR: [#1044](https://github.com/OmniSharp/omnisharp-roslyn/pull/1044))
* Added internal support for watching for changes by file extension. (PR: [#1053](https://github.com/OmniSharp/omnisharp-roslyn/pull/1053))
* Watch added/removed .cake-files and update workspace accordingly. (PR: [#1054] (https://github.com/OmniSharp/omnisharp-roslyn/pull/1054))
* Watch added/removed .csx-files and update workspace accordingly. (PR: [#1056] (https://github.com/OmniSharp/omnisharp-roslyn/pull/1056))
* Updated `Cake.Scripting.Transport` dependencies to 0.2.0 in order to improve performance when working with Cake files. (PR: [#1057](https://github.com/OmniSharp/omnisharp-roslyn/pull/1057))

## [1.27.2] - 2017-11-10

* Addressed problem with Sdk-style projects not being loaded properly in certain cases. ([omnisharp-vscode#1846](https://github.com/OmniSharp/omnisharp-vscode/issues/1846), [omnisharp-vscode#1849](https://github.com/OmniSharp/omnisharp-vscode/issues/1849), PR: [#1021](https://github.com/OmniSharp/omnisharp-roslyn/pull/1021))

## [1.27.1] - 2017-11-09

* Fix to allow signature help return results for attribute constructors. ([omnisharp-vscode#1814](https://github.com/OmniSharp/omnisharp-vscode/issues/1814), PR: [#1007](https://github.com/OmniSharp/omnisharp-roslyn/pull/1007))
* Make `--zero-based-indices` command line argument work again. (PR: [#1015](https://github.com/OmniSharp/omnisharp-roslyn/pull/1015))
* Fix serious regression introduced in 1.27.0 that causes projects to fail to load on macOS or Linux. (PR: [#1017](https://github.com/OmniSharp/omnisharp-roslyn/pull/1017)]
* Fixed issue with discovering MSBuild under Mono even when it is missing. ([#1011](https://github.com/OmniSharp/omnisharp-roslyn/issues/1011), PR: [#1018](https://github.com/OmniSharp/omnisharp-roslyn/pull/1018))
* Fixed issue to not use Visual Studio 2017 MSBuild if it is from VS 2017 RTM. ([#1014](https://github.com/OmniSharp/omnisharp-roslyn/issues/1014), PR: [#1018](https://github.com/OmniSharp/omnisharp-roslyn/pull/1018))

## [1.27.0] - 2017-11-07

* Significant changes made to the MSBuild project system that fix several issues. (PR: [#1003](https://github.com/OmniSharp/omnisharp-roslyn/pull/1003))
  * Package restores are now better detected. ([omnisharp-vscode#1583](https://github.com/OmniSharp/omnisharp-vscode/issues/1583), [omnisharp-vscode#1661](https://github.com/OmniSharp/omnisharp-vscode/issues/1661), [omnisharp-vscode#1785](https://github.com/OmniSharp/omnisharp-vscode/issues/1785))
  * Metadata references are properly removed from projects in the OmniSharpWorkspace when necessary.
  * File watching/notification now handles paths case-insensitively.
  * MSBuild project system now loads projects asynchronously after OmniSharp has finished initializing.

## [1.26.3] - 2017-11-10

* Addressed problem with Sdk-style projects not being loaded properly in certain cases. ([omnisharp-vscode#1846](https://github.com/OmniSharp/omnisharp-vscode/issues/1846), [omnisharp-vescode#1849](https://github.com/OmniSharp/omnisharp-vscode/issues/1849), PR: [#1021](https://github.com/OmniSharp/omnisharp-roslyn/pull/1021))

## [1.26.2] - 2017-11-09

* Fixed issue with discovering MSBuild under Mono even when it is missing. ([#1011](https://github.com/OmniSharp/omnisharp-roslyn/issues/1011), PR: [#1016](https://github.com/OmniSharp/omnisharp-roslyn/pull/1016))
* Fixed issue to not use Visual Studio 2017 MSBuild if it is from VS 2017 RTM. ([#1014](https://github.com/OmniSharp/omnisharp-roslyn/issues/1014), PR: [#1016](https://github.com/OmniSharp/omnisharp-roslyn/pull/1016))

## [1.26.1] - 2017-11-04

* Fixed issue with locating MSBuild when running OmniSharp on Mono on Windows. (PR: [#1001](https://github.com/OmniSharp/omnisharp-roslyn/pull/1001))
* Fixed problem where the Antlr4.CodeGenerator Nuget package would not generate files during OmniSharp design-time build. ([omnisharp-vscode#1822](https://github.com/OmniSharp/omnisharp-vscode/issues/1822), PR: [#1002](https://github.com/OmniSharp/omnisharp-roslyn/pull/1002))
* Fixed issue where a C# project referencing a non-C# project would cause the referenced project to be loaded (causing OmniSharp to potentially treat it as C#!). ([omnisharp-vscode#371](https://github.com/OmniSharp/omnisharp-vscode/issues/371), [omnisharp-vscode#1829](https://github.com/OmniSharp/omnisharp-vscode/issues/1829), PR: [#1005](https://github.com/OmniSharp/omnisharp-roslyn/pull/1005))

## [1.26.0] - 2017-10-27

* Cake support added! (PR: [#932](https://github.com/OmniSharp/omnisharp-roslyn/pull/932))
* csproj-based C# scripts are now supported. (PR: [#980](https://github.com/OmniSharp/omnisharp-roslyn/pull/980))
* Updated to Roslyn 2.4.0 packages. (PR: [#998](https://github.com/OmniSharp/omnisharp-roslyn/pull/998))
* MSBuild SdkResolvers now ship with OmniSharp, allowing it to correctly locate the .NET Core SDK for a particular project. (PR: [#974](https://github.com/OmniSharp/omnisharp-roslyn/pull/974))
* Big improvements in OmniSharp's process for located MSBuild 15.0 and MSBuild toolsets on the machine. (PR: [#988](https://github.com/OmniSharp/omnisharp-roslyn/pull/988)
* Updated `/filesChanged` endpoint to allow the client to describe the type of file change (create, delete or change). If a client provides this extra information, files are properly removed and added to the workspace. (PR: [#987](https://github.com/OmniSharp/omnisharp-roslyn/pull/987))
* Improved filtering in `/findsymbols` to include substring matches. (PR: [#990](https://github.com/OmniSharp/omnisharp-roslyn/pull/990))
* `/autocomplete` end point now takes a `TriggerCharacter` property that can be used to trigger completion after a SPACE character. (PR: [#975](https://github.com/OmniSharp/omnisharp-roslyn/pull/975))
* Fix issue with port number not being used when passed as command line argument. (PR: [#971](https://github.com/OmniSharp/omnisharp-roslyn/pull/971))

## [1.25.0] - 2017-09-22

* Major refactoring to split OmniSharp into two servers for each supported protocol: one for HTTP, and one for STDIO. (PR: [#854](https://github.com/OmniSharp/omnisharp-roslyn/pull/854))
* Fixed a bug where language version was not correctly read from .csproj projects. ([#961](https://github.com/OmniSharp/omnisharp-roslyn/issues/961))
* Fixed issue where signing key file was not propogated to OmniSharpWorkspace correctly.

## [1.24.0] - 2017-08-31

* Fixed a bug where an external code action DLL with missing dependencies would crash OmniSharp.
* When running a test via 'dotnet vstest' support, pass "--no-restore" when building with the .NET CLI to ensure that implicit restore does not run, making build a bit faster. ([#942](https://github.com/OmniSharp/omnisharp-roslyn/issues/942))
* Add support for specifying the 'TargetFrameworkVersion' to the 'dotnet vstest' endpoints. ([#944](https://github.com/OmniSharp/omnisharp-roslyn/issues/944))
* Do not throw an exception when attempting to "go to definition" on a namespace

## [1.23.2] - 2017-08-14

* Set CscToolExe to 'csc.exe' to address issues with older Mono installations where the MSBuild targets have set it to 'mcs.exe'.

## [1.23.1] - 2017-08-08

* Fixed two regressions with MSBuild projects:
  1. .NET Core projects were not properly processed if Mono was installed.
  2. When Mono is installed, don't set `MSBuildExtensionsPath` to `$mono_prefix/xbuild` unless both `$mono_prefix/msbuild` and `$mono_prefix/xbuild/15.0` also exist.
* Properly set new language version values to support C# 7.1.

## [1.23.0] - 2017-08-07

Note: This release now requires the latest release of Mono 5.2.0 or later to build and run. In addition, there are now six flavors built for every release:

* Windows builds that run on Desktop CLR.
    * omnisharp-win-x86.zip
    * omnisharp-win-x64.zip
* A *Nix build that be run on Mono 5.2.0 or greater. (Note that the `--assembly-loader=strict` flag must be specified when launch this build with Mono).
    * omnisharp-mono.tar.gz
* Standalone builds for OSX and Linux that include the Mono bits necessary to run OmniSharp.
    * omnisharp-osx.tar.gz
    * omnisharp-linux-x86.tar.gz
    * omnisharp-linux-x64.tar.gz

#### Detailed Changes

* Updated detection of Mono path to p/invoke into `real_path` in `libc` to properly resolve symlinks. (PR: [#911](https://github.com/OmniSharp/omnisharp-roslyn/pull/911))
* Fixed a Script project system regression introduced as part of [#898](https://github.com/OmniSharp/omnisharp-roslyn/pull/898), that caused CSX support to break for Desktop CLR scripts on Windows (PR: [#913](https://github.com/OmniSharp/omnisharp-roslyn/pull/913))
* Set `DOTNET_UI_LANGUAGE` environment variable while running `dotnet --info` to ensure that the output is not localized. (PR: [#914](https://github.com/OmniSharp/omnisharp-roslyn/pull/914))
* OmniSharp now targets net46 by default. ([#666](https://github.com/OmniSharp/omnisharp-roslyn/pull/666), PR: ([#915](https://github.com/OmniSharp/omnisharp-roslyn/pull/915)))
* Fixed typo in help output. (PR: [#916](https://github.com/OmniSharp/omnisharp-roslyn/pull/916))
* xUnit updated to latest 2.3.0 nightly beta, fixing running of xUnit tests inside VS 2017. (PR: [#917](https://github.com/OmniSharp/omnisharp-roslyn/pull/917))
* Fix solution parsing (again!) by introducing custom solution parsing API. ([omnisharp-vscode#1645](https://github.com/OmniSharp/omnisharp-vscode/issues/1645), PR: [#918](https://github.com/OmniSharp/omnisharp-roslyn/pull/918))
* Globally set various MSBuild properties to better support Mono-based projects. ([#892](https://github.com/OmniSharp/omnisharp-roslyn/issues/892), [omnisharp-vscode#1597](https://github.com/OmniSharp/omnisharp-vscode/issues/1597), [omnisharp-vscode#1624](https://github.com/OmniSharp/omnisharp-vscode/issues/1624), [omnisharp-vscode#1396](https://github.com/OmniSharp/omnisharp-vscode/issues/1396), PR: [#923](https://github.com/OmniSharp/omnisharp-roslyn/pull/923))
* Big changes to the build which improve build performance and move OmniSharp to Mono 5.2.0. (PR: [#924](https://github.com/OmniSharp/omnisharp-roslyn/pull/924))
* Update to Roslyn 2.3.0 packages. (PRs: [#930](https://github.com/OmniSharp/omnisharp-roslyn/pull/930), [#931](https://github.com/OmniSharp/omnisharp-roslyn/pull/931))

## [1.22.0] - 2017-07-07

* Allow go to definition to work from metadata as source. ([#876](https://github.com/OmniSharp/omnisharp-roslyn/issues/876), PR: [#883](https://github.com/OmniSharp/omnisharp-roslyn/pull/883))
* Support added for referencing NuGet packages in C# scripts. (PR: [#813](https://github.com/OmniSharp/omnisharp-roslyn/pull/813))
* Use MSBuild solution parsing API which is the official parser for handling weird solution file cases. ([omnisharp-vscode#1580](https://github.com/OmniSharp/omnisharp-vscode/issues/1580), PR: [#897](https://github.com/OmniSharp/omnisharp-roslyn/pull/897))
* Improvements to logic that computes code fixes and refactorings. (PR: [#877](https://github.com/OmniSharp/omnisharp-roslyn/pull/899))
* Update to Roslyn 2.3.0-beta2, which brings support for C# 7.1. (PRs: [#900](https://github.com/OmniSharp/omnisharp-roslyn/pull/900) and [#901](https://github.com/OmniSharp/omnisharp-roslyn/pull/901))
* Ensure that all project systems support an "Enabled" property that can be configured in omnisharp.json. (PR: [#902](https://github.com/OmniSharp/omnisharp-roslyn/pull/902))
* Change MSBuild project system to call the "Compile" target rather than the "ResolveReferences" target, allowing targets that generate files to run. ([omnisharp-vscode#1531](https://github.com/OmniSharp/omnisharp-vscode/issues/1531))
* Update MSBuild to latest version ([#904](https://github.com/OmniSharp/omnisharp-roslyn/pull/904), PR: [#907](https://github.com/OmniSharp/omnisharp-roslyn/pull/907))
* Added binding redirects for MSBuild, fixing issues with custom MSBuild tasks built with different versions of MSBuild. ([#903](https://github.com/OmniSharp/omnisharp-roslyn/issues/903))
* System.dll is now added correctly for C# scripts targeting .NET Framework ([omnisharp-vscode#1581](https://github.com/OmniSharp/omnisharp-vscode/issues/1581), PR: [#898](https://github.com/OmniSharp/omnisharp-roslyn/pull/898))

## [1.21.0] - 2017-06-07

* Moved back to NuGet 4.0.0 RTM packages. This will help alleviate problems with using OmniSharp with .NET Core 2.0-preview2 builds ([#865](https://github.com/OmniSharp/omnisharp-roslyn/issues/865), PR: [#885](https://github.com/OmniSharp/omnisharp-roslyn/pull/885)).

## [1.20.0] - 2017-06-02

* **Breaking Change**: When using environment variables to configure OmniSharp, they must be prefixed by 'OMNISHARP_', which helps ensure that OmniSharp will not unintentionally consume other environment variables (such as 'msbuild') if they happen to be set. See [Configuration Options](https://github.com/OmniSharp/omnisharp-roslyn/wiki/Configuration-Options) for more details on configuring OmniSharp. ([omnisharp-vscode#1512](https://github.com/OmniSharp/omnisharp-vscode/issues/1512), PR: [#872](https://github.com/OmniSharp/omnisharp-roslyn/pull/872))
* The `/findimplementations` endpoint now uses the Roslyn [`SymbolFinder.FindDerivedClassesAsync(...)`](http://source.roslyn.io/#Microsoft.CodeAnalysis.Workspaces/FindSymbols/SymbolFinder_Hierarchy.cs,dbb07fa6e6e5a08c) API and has been updated to work on CSX files. (PR: [#870](https://github.com/OmniSharp/omnisharp-roslyn/pull/870))
* Better handling when loading assemblies from an external folder, such as when a 'RoslynExtensions' path is specified. (PR: [#866](https://github.com/OmniSharp/omnisharp-roslyn/pull/866))
* Fix issue with loading Unity projects by allowing the MSBuild project system to assume that any project with the `.csproj` extension is a C# project. (PR: [#873](https://github.com/OmniSharp/omnisharp-roslyn/pull/873))
* Handle situations where `dotnet` doesn't run properly better. ([omnisharp-vscode#1532](https://github.com/OmniSharp/omnisharp-vscode/issues/1532), PR: [#879](https://github.com/OmniSharp/omnisharp-roslyn/pull/879))
* `IsSuggestionMode` property added to `/autocomplete` endpoint response to indicate when a completion list should not be committed aggressively. (PR: [#822](https://github.com/OmniSharp/omnisharp-roslyn/pull/882))

## [1.19.0] - 2017-05-19

* Update to latest MSBuild, NuGet and Roslyn packages (PR: [#867](https://github.com/OmniSharp/omnisharp-roslyn/pull/867))
* Fix a few issues with the `/autocomplete` end point (PR: [#868](https://github.com/OmniSharp/omnisharp-roslyn/pull/868))

## [1.18.1] - 2017-05-18

* Updated github api key to allow travis to publish releases

## [1.18.0] - 2017-05-17

* Use correct host object in CSX files (matching the same object used by CSI.exe). (PR #846)
* Options can now be set in an omnisharp.json to specify the Configuration (e.g. Debug) and Platform (e.g. AnyCPU) that MSBuild should use. (#202, PR: #858)
* Support for MSTest in the OmniSharp test endpoints. ([omnisharp-vscode#1482](https://github.com/OmniSharp/omnisharp-vscode/issues/1482), PR: #856)
* Fix regression introduced in v1.17.0 that could cause an `ArgumentNullException` (PR: #857)
* Fix issue with package references reporting an 'unresolved dependency' when the reference and dependency differed by case. (PR #861).
* Clean up unresolved dependency detection and improve logging to help diagnosing of dependency issues. ([omnisharp-vscode#1272](https://github.com/OmniSharp/omnisharp-vscode/issues/1272), PR: #862)
* Added new `RoslynExtensions` option to allow specifying a set of assemblies that OmniSharp will look in to find Roslyn extensions to load. (PR: #848)

## [1.17.0] - 2017-05-04

* Use Roslyn completion service for `/autocomplete` endpoint. This brings several completion improvements, such as completion for object initializer members, named parameters, CREFs, etc. (PR: #840)
* OmniSharp no longer deploys MSBuild SDKs for .NET Core projects. Instead, it uses the SDKs from the .NET Core SDK that is installed on the machine.  (#765, PR: #847)

## [1.16.1] - 2017-05-02

* Fix regression that breaks support for multi-project Unity solutions. (#839, PR: #829)
* Ensure that `/gotodefinition` and `/findsymbols` endpoints prefer the "body part" of a partial method. (PR: #838)

## [1.16.0] - 2017-04-28

* Support Metadata as Source for Go To Definition in CSX files. (#755, PR: #829)
* Cleaned up OmniSharp.Abstractions public surface area. (PR: #830)
* MSBuild project system can load referenced projects outside of OmniSharp's target directory. ([omnisharp-vscode#963](https://github.com/OmniSharp/omnisharp-vscode/issues/963), PR: #832)
* Fix 'dotnet test' support when test as "DisplayName". ([omnisharp-vscode#1426](https://github.com/OmniSharp/omnisharp-vscode/issues/1426), PR: #833)
* Fix 'dotnet test' support when multiple tests have similar names. ([omnisharp-vscode#1432](https://github.com/OmniSharp/omnisharp-vscode/issues/1432), PR: #833)
* Add support for NUnit testing in test endpoints. ([omnisharp-vscode#1434](https://github.com/OmniSharp/omnisharp-vscode/issues/1434), PR: #834)
* Add support for a few more Linux distros, namely ubuntu16.10, fedora24, and opensuse42.1. (#639, #658, PR: #835)

## [1.15.0] - 2017-04-18

* If VS 2017 is on the current machine, use the MSBuild included with VS 2017 for processing projects. ([omnisharp-vscode#1368](https://github.com/OmniSharp/omnisharp-vscode/issues/1368), PR: #818)
* Further updates to support debugging and 'dotnet test' (PR: #821, #824)

## [1.14.0] - 2017-04-06

* Properly handle package references with version ranges in .csproj (PR: #814)
* Fix regression with MSBuild project system where a project reference and a binary reference could be added for the same assembly, causing ambiguity errors (#795, PR: #815)
* More improvements for 'dotnet test' support, including a TestMessage event for test runner output and debugging support for VS Test (PR: #816)

## [1.13.0] - 2017-04-04

* Fix problem with hitting ulimit when watching for omnisharp.json file changes on OSX/Linux. (PR# 812)

## [1.12.0] - 2017-03-31

* Fix null reference exception in DotNetProjectSystem when project reference is invalid (PR: #797)
* Stop spamming log from ScriptProjectSystem on ProjectModel requests (PR: #798)
* Initial work to watch changes in omnisharp.json file while OmniSharp is running. This currently supports changes to formatting options. (PR: #804)
* Add support for /v2/runtest endpoint with .csproj-based .NET Core projects ([omnisharp-vscode#1100](https://github.com/OmniSharp/omnisharp-vscode/issues/1100), PR: #808)
* Add support for global omnisharp.json file (#717, PR# 809)

## [1.11.0] - 2017-03-10

- Code Actions now respects the formatting options that were set when OmniSharp was launched. (#759, PR: #770)
- Unsafe code is now allowed in C# scripts (PR: #781)
- C# scripting now ignores duplicated CorLibrary types, which can manifest in certain edge scenarios. (#784, PR: #785)
- Updated to RTM Roslyn and NuGet packages (PR: #791)
-     Introduce caching for #r to avoid leaking memory in C# scripts. ([omnisharp-vscode/issues/1306](https://github.com/OmniSharp/omnisharp-vscode/issues/1306), PR: #794)

## [1.10.0] - 2017-02-11

Note: This release begins a semantic versioning scheme discussed at https://github.com/OmniSharp/omnisharp-roslyn/issues/757.

- Scripting project system now delegates more work to the Roslyn `ScriptSourceResolver`, greatly simplifying the scripting workspace, and adding support for multiple `#load` directives and live updating of `#r` and `#load` directives. ([#227](https://github.com/OmniSharp/omnisharp-roslyn/issues/227), [#689](https://github.com/OmniSharp/omnisharp-roslyn/issues/689), PR: [#760](https://github.com/OmniSharp/omnisharp-roslyn/pull/760))
- Ensure that the DotNetProjectSystem is initialized with the Roslyn `DefaultAssemblyIdentityComparer.Default` to allow assembly references to unify properly. ([omnisharp-vscode#1221](https://github.com/OmniSharp/omnisharp-vscode/issues/1221), PR: [#763](https://github.com/OmniSharp/omnisharp-roslyn/pull/763))
- Also use Roslyn's `DefaultAssemblyIdentityComparer.Default` for scripting as well. (PR: [#764](https://github.com/OmniSharp/omnisharp-roslyn/pull/764))<|MERGE_RESOLUTION|>--- conflicted
+++ resolved
@@ -17,16 +17,13 @@
 * Added a new `/blockstructure` endpoint that returns the spans of the C# code blocks (usings, namespaces, methods, etc.) in a file. (PR: [#1209](https://github.com/OmniSharp/omnisharp-roslyn/pull/1209))
 * Fixed bug where find usages returned usages from loaded `.cake` files even though `OnlyThisFile` was set to `true` in the request. ([#1204](https://github.com/OmniSharp/omnisharp-roslyn/issues/1204), PR: [#1213](https://github.com/OmniSharp/omnisharp-roslyn/pull/1213))
 * Performance improvements for line mappings when working with `.cake` files. (PR: [#1226](https://github.com/OmniSharp/omnisharp-roslyn/pull/1226))
-<<<<<<< HEAD
+* Fixed a bug where a new debug session could not be started after a previous one failed due to build error. (PR: [#1239](https://github.com/OmniSharp/omnisharp-roslyn/pull/1239))
 * Upgraded dependencies (PR: [#1237](https://github.com/OmniSharp/omnisharp-roslyn/pull/1237))
   * Upgraded to .NET Core SDK 2.1.301
   * Upgraded to Microsoft.AspNetCore.* version 2.1.1
   * Upgraded to Microsoft.Extensions.* version 2.1.1
   * Upgraded to MSBuild 15.7
   * Upgraded to Roslyn 2.8.2
-=======
-* Fixed a bug where a new debug session could not be started after a previous one failed due to build error. (PR: [#1239](https://github.com/OmniSharp/omnisharp-roslyn/pull/1239))
->>>>>>> b2cd0d75
 
 ## [1.31.1] - 2018-05-28
 * Fixed bug where diagnostics from loaded `.cake` files was shown in the current file. (PR: [#1201](https://github.com/OmniSharp/omnisharp-roslyn/pull/1201))
