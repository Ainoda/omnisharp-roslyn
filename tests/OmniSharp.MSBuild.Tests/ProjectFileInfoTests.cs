﻿using System.IO;
using System.Threading.Tasks;
using Microsoft.CodeAnalysis.CSharp;
using OmniSharp.MSBuild.Discovery;
using OmniSharp.MSBuild.ProjectFile;
using OmniSharp.Options;
using TestUtility;
using Xunit;
using Xunit.Abstractions;

namespace OmniSharp.MSBuild.Tests
{
    public class ProjectFileInfoTests : AbstractTestFixture
    {
        private readonly TestAssets _testAssets;

        public ProjectFileInfoTests(ITestOutputHelper output)
            : base(output)
        {
            this._testAssets = TestAssets.Instance;
        }

        private ProjectFileInfo CreateProjectFileInfo(OmniSharpTestHost host, ITestProject testProject, string projectFilePath)
        {
            var msbuildLocator = host.GetExport<IMSBuildLocator>();
            var sdksPathResolver = host.GetExport<SdksPathResolver>();

            var loader = new ProjectLoader(
                options: new MSBuildOptions(),
                solutionDirectory: testProject.Directory,
                propertyOverrides: msbuildLocator.RegisteredInstance.PropertyOverrides,
                loggerFactory: LoggerFactory,
                sdksPathResolver: sdksPathResolver);

            var (projectFileInfo, _, _) = ProjectFileInfo.Load(projectFilePath, loader);

            return projectFileInfo;
        }

        [Fact]
        public async Task HelloWorld_has_correct_property_values()
        {
            using (var host = CreateOmniSharpHost())
            using (var testProject = await _testAssets.GetTestProjectAsync("HelloWorld"))
            {
                var projectFilePath = Path.Combine(testProject.Directory, "HelloWorld.csproj");

                var projectFileInfo = CreateProjectFileInfo(host, testProject, projectFilePath);

                Assert.NotNull(projectFileInfo);
                Assert.Equal(projectFilePath, projectFileInfo.FilePath);
                var targetFramework = Assert.Single(projectFileInfo.TargetFrameworks);
                Assert.Equal("netcoreapp1.0", targetFramework);
                Assert.Equal("bin/Debug/netcoreapp1.0/", projectFileInfo.OutputPath.EnsureForwardSlashes());
                Assert.Equal("obj/Debug/netcoreapp1.0/", projectFileInfo.IntermediateOutputPath.EnsureForwardSlashes());
                Assert.Equal(3, projectFileInfo.SourceFiles.Length); // Program.cs, AssemblyInfo.cs, AssemblyAttributes.cs
                Assert.Equal(LanguageVersion.CSharp7_1, projectFileInfo.LanguageVersion);
                Assert.Equal("Debug", projectFileInfo.Configuration);
                Assert.Equal("AnyCPU", projectFileInfo.Platform);
            }
        }

        [Fact]
        public async Task HelloWorldSlim_has_correct_property_values()
        {
            using (var host = CreateOmniSharpHost())
            using (var testProject = await _testAssets.GetTestProjectAsync("HelloWorldSlim"))
            {
                var projectFilePath = Path.Combine(testProject.Directory, "HelloWorldSlim.csproj");

                var projectFileInfo = CreateProjectFileInfo(host, testProject, projectFilePath);

                Assert.NotNull(projectFileInfo);
                Assert.Equal(projectFilePath, projectFileInfo.FilePath);
                var targetFramework = Assert.Single(projectFileInfo.TargetFrameworks);
                Assert.Equal("netcoreapp1.0", targetFramework);
                Assert.Equal("bin/Debug/netcoreapp1.0/", projectFileInfo.OutputPath.EnsureForwardSlashes());
                Assert.Equal("obj/Debug/netcoreapp1.0/", projectFileInfo.IntermediateOutputPath.EnsureForwardSlashes());
                Assert.Equal(3, projectFileInfo.SourceFiles.Length); // Program.cs, AssemblyInfo.cs, AssemblyAttributes.cs
                Assert.Equal("Debug", projectFileInfo.Configuration);
                Assert.Equal("AnyCPU", projectFileInfo.Platform);
            }
        }

        [Fact]
        public async Task NetStandardAndNetCoreApp_has_correct_property_values()
        {
            using (var host = CreateOmniSharpHost())
            using (var testProject = await _testAssets.GetTestProjectAsync("NetStandardAndNetCoreApp"))
            {
                var projectFilePath = Path.Combine(testProject.Directory, "NetStandardAndNetCoreApp.csproj");

                var projectFileInfo = CreateProjectFileInfo(host, testProject, projectFilePath);

                Assert.NotNull(projectFileInfo);
                Assert.Equal(projectFilePath, projectFileInfo.FilePath);
                Assert.Equal(2, projectFileInfo.TargetFrameworks.Length);
                Assert.Equal("netcoreapp1.0", projectFileInfo.TargetFrameworks[0]);
                Assert.Equal("netstandard1.5", projectFileInfo.TargetFrameworks[1]);
                Assert.Equal("bin/Debug/netcoreapp1.0/", projectFileInfo.OutputPath.EnsureForwardSlashes());
                Assert.Equal("obj/Debug/netcoreapp1.0/", projectFileInfo.IntermediateOutputPath.EnsureForwardSlashes());
                Assert.Equal(3, projectFileInfo.SourceFiles.Length); // Program.cs, AssemblyInfo.cs, AssemblyAttributes.cs
                Assert.Equal("Debug", projectFileInfo.Configuration);
                Assert.Equal("AnyCPU", projectFileInfo.Platform);
            }
        }

        [Fact]
<<<<<<< HEAD
        public async Task ExternAlias()
        {
            using (var host = CreateOmniSharpHost())
            using (var testProject = await _testAssets.GetTestProjectAsync("ExternAlias"))
            {
                var projectFilePath = Path.Combine(testProject.Directory, "ExternAlias.App", "ExternAlias.App.csproj");
                var projectFileInfo = CreateProjectFileInfo(host, testProject, projectFilePath);
                Assert.Single(projectFileInfo.ReferenceAliases);
                foreach(var kv in projectFileInfo.ReferenceAliases)
                {
                    this.TestOutput.WriteLine($"{kv.Key} = {kv.Value}");
                }
                // reference path should be same as evaluated HintPath("$(ProjectDir)../ExternAlias.Lib/bin/Debug/netstandard2.0/ExternAlias.Lib.dll")
                var libpath = string.Format($"{Path.Combine(testProject.Directory, "ExternAlias.App")}{Path.DirectorySeparatorChar}../ExternAlias.Lib/bin/Debug/netstandard2.0/ExternAlias.Lib.dll");
                Assert.True(projectFileInfo.ReferenceAliases.ContainsKey(libpath));
                Assert.Equal("abc", projectFileInfo.ReferenceAliases[libpath]);
=======
        public async Task CSharp8AndNullableContext_has_correct_property_values()
        {
            using (var host = CreateOmniSharpHost())
            using (var testProject = await _testAssets.GetTestProjectAsync("CSharp8AndNullableContext"))
            {
                var projectFilePath = Path.Combine(testProject.Directory, "CSharp8AndNullableContext.csproj");

                var projectFileInfo = CreateProjectFileInfo(host, testProject, projectFilePath);

                Assert.NotNull(projectFileInfo);
                Assert.Equal(projectFilePath, projectFileInfo.FilePath);
                var targetFramework = Assert.Single(projectFileInfo.TargetFrameworks);
                Assert.Equal("netcoreapp2.1", targetFramework);
                Assert.Equal(LanguageVersion.CSharp8, projectFileInfo.LanguageVersion);
                Assert.Equal(NullableContextOptions.Enable, projectFileInfo.NullableContextOptions);
                Assert.Equal("Debug", projectFileInfo.Configuration);
                Assert.Equal("AnyCPU", projectFileInfo.Platform);
>>>>>>> 8c2b1cff
            }
        }
    }
}<|MERGE_RESOLUTION|>--- conflicted
+++ resolved
@@ -105,25 +105,6 @@
             }
         }
 
-        [Fact]
-<<<<<<< HEAD
-        public async Task ExternAlias()
-        {
-            using (var host = CreateOmniSharpHost())
-            using (var testProject = await _testAssets.GetTestProjectAsync("ExternAlias"))
-            {
-                var projectFilePath = Path.Combine(testProject.Directory, "ExternAlias.App", "ExternAlias.App.csproj");
-                var projectFileInfo = CreateProjectFileInfo(host, testProject, projectFilePath);
-                Assert.Single(projectFileInfo.ReferenceAliases);
-                foreach(var kv in projectFileInfo.ReferenceAliases)
-                {
-                    this.TestOutput.WriteLine($"{kv.Key} = {kv.Value}");
-                }
-                // reference path should be same as evaluated HintPath("$(ProjectDir)../ExternAlias.Lib/bin/Debug/netstandard2.0/ExternAlias.Lib.dll")
-                var libpath = string.Format($"{Path.Combine(testProject.Directory, "ExternAlias.App")}{Path.DirectorySeparatorChar}../ExternAlias.Lib/bin/Debug/netstandard2.0/ExternAlias.Lib.dll");
-                Assert.True(projectFileInfo.ReferenceAliases.ContainsKey(libpath));
-                Assert.Equal("abc", projectFileInfo.ReferenceAliases[libpath]);
-=======
         public async Task CSharp8AndNullableContext_has_correct_property_values()
         {
             using (var host = CreateOmniSharpHost())
@@ -141,7 +122,26 @@
                 Assert.Equal(NullableContextOptions.Enable, projectFileInfo.NullableContextOptions);
                 Assert.Equal("Debug", projectFileInfo.Configuration);
                 Assert.Equal("AnyCPU", projectFileInfo.Platform);
->>>>>>> 8c2b1cff
+            }
+        }
+
+        [Fact]
+        public async Task ExternAlias()
+        {
+            using (var host = CreateOmniSharpHost())
+            using (var testProject = await _testAssets.GetTestProjectAsync("ExternAlias"))
+            {
+                var projectFilePath = Path.Combine(testProject.Directory, "ExternAlias.App", "ExternAlias.App.csproj");
+                var projectFileInfo = CreateProjectFileInfo(host, testProject, projectFilePath);
+                Assert.Single(projectFileInfo.ReferenceAliases);
+                foreach(var kv in projectFileInfo.ReferenceAliases)
+                {
+                    this.TestOutput.WriteLine($"{kv.Key} = {kv.Value}");
+                }
+                // reference path should be same as evaluated HintPath("$(ProjectDir)../ExternAlias.Lib/bin/Debug/netstandard2.0/ExternAlias.Lib.dll")
+                var libpath = string.Format($"{Path.Combine(testProject.Directory, "ExternAlias.App")}{Path.DirectorySeparatorChar}../ExternAlias.Lib/bin/Debug/netstandard2.0/ExternAlias.Lib.dll");
+                Assert.True(projectFileInfo.ReferenceAliases.ContainsKey(libpath));
+                Assert.Equal("abc", projectFileInfo.ReferenceAliases[libpath]);
             }
         }
     }
