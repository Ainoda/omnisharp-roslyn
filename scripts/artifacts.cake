#load "common.cake"
#load "runhelpers.cake"

using System.Collections.Generic;

/// <summary>
///  Generate the scripts which target the OmniSharp binaries.
/// </summary>
/// <param name="outputRoot">The root folder where the publised (or installed) binaries are located</param>
void CreateRunScript(string outputRoot, string scriptFolder, string name)
{
<<<<<<< HEAD
    if (IsRunningOnWindows())
    {
        var desktopScript =  System.IO.Path.Combine(scriptFolder, $"{name}.cmd");
        var coreScript = System.IO.Path.Combine(scriptFolder, $"{name}.Core.cmd");
        var omniSharpPath = System.IO.Path.Combine(System.IO.Path.GetFullPath(outputRoot), "{0}", name);
        var content = new string[] {
                "SETLOCAL",
                "",
                $"\"{omniSharpPath}\" %*"
            };
        if (System.IO.File.Exists(desktopScript))
        {
            System.IO.File.Delete(desktopScript);
        }
        content[2] = String.Format(content[2], "net46");
        System.IO.File.WriteAllLines(desktopScript, content);
        if (System.IO.File.Exists(coreScript))
        {
            System.IO.File.Delete(coreScript);
        }
        content[2] = String.Format(content[2], "netcoreapp1.1");
        System.IO.File.WriteAllLines(coreScript, content);
    }
    else
    {
        var desktopScript = System.IO.Path.Combine(scriptFolder, $"{name}");
        var coreScript = System.IO.Path.Combine(scriptFolder, $"{name}.Core");
        var omniSharpPath = System.IO.Path.Combine(System.IO.Path.GetFullPath(outputRoot), "{1}", name);
        var content = new string[] {
                "#!/bin/bash",
                "",
                $"{{0}} \"{omniSharpPath}{{2}}\" \"$@\""
            };
        if (System.IO.File.Exists(desktopScript))
        {
            System.IO.File.Delete(desktopScript);
        }
        content[2] = String.Format(content[2], "mono", "net46", ".exe");
        System.IO.File.WriteAllLines(desktopScript, content);
        Run("chmod", $"+x \"{desktopScript}\"");
        if (System.IO.File.Exists(coreScript))
        {
            System.IO.File.Delete(coreScript);
        }
        content[2] = String.Format(content[2], "", "netcoreapp1.1", "");
        System.IO.File.WriteAllLines(coreScript, content);
        Run("chmod", $"+x \"{desktopScript}\"");
=======
    CreateScript(outputRoot, scriptFolder, "net46");
    CreateScript(outputRoot, scriptFolder, "netcoreapp1.1");
}

private void CreateScript(string outputRoot, string scriptFolder, string framework)
{
    var scriptPath = GetScriptPath(scriptFolder, framework);
    var omniSharpPath = GetOmniSharpPath(outputRoot, framework);
    var content = GetScriptContent(omniSharpPath, framework);

    if (FileHelper.Exists(scriptPath))
    {
        FileHelper.Delete(scriptPath);
    }

    FileHelper.WriteAllLines(scriptPath, content);

    if (!Platform.Current.IsWindows)
    {
        Run("chmod", $"+x \"{scriptPath}\"");
    }
}

private string GetScriptPath(string scriptFolder, string framework)
{
    var result = CombinePaths(scriptFolder, "OmniSharp");

    if (IsCore(framework))
    {
        result += ".Core";
    }

    if (Platform.Current.IsWindows)
    {
        result += ".cmd";
    }

    return result;
}

private string GetOmniSharpPath(string outputRoot, string framework)
{
    var result = CombinePaths(PathHelper.GetFullPath(outputRoot), framework, "OmniSharp");

    if (!IsCore(framework))
    {
        result += ".exe";
    }

    return result;
}

private string[] GetScriptContent(string omniSharpPath, string framework)
{
    var lines = new List<string>();

    if (Platform.Current.IsWindows)
    {
        lines.Add("SETLOCAL");
    }
    else
    {
        lines.Add("#!/bin/bash");
>>>>>>> c208129f
    }

    lines.Add("");

    var arguments = Platform.Current.IsWindows
        ? "%*"
        : "\"$@\"";

    if (IsCore(framework) || Platform.Current.IsWindows)
    {
        lines.Add($"\"{omniSharpPath}\" {arguments}");
    }
    else // !isCore && !Platform.Current.IsWindows, i.e. Mono
    {
        lines.Add($"mono --assembly-loader=strict \"{omniSharpPath}\" {arguments}");
    }

    return lines.ToArray();
}

private bool IsCore(string framework)
{
    return framework.StartsWith("netcoreapp");
}<|MERGE_RESOLUTION|>--- conflicted
+++ resolved
@@ -9,55 +9,6 @@
 /// <param name="outputRoot">The root folder where the publised (or installed) binaries are located</param>
 void CreateRunScript(string outputRoot, string scriptFolder, string name)
 {
-<<<<<<< HEAD
-    if (IsRunningOnWindows())
-    {
-        var desktopScript =  System.IO.Path.Combine(scriptFolder, $"{name}.cmd");
-        var coreScript = System.IO.Path.Combine(scriptFolder, $"{name}.Core.cmd");
-        var omniSharpPath = System.IO.Path.Combine(System.IO.Path.GetFullPath(outputRoot), "{0}", name);
-        var content = new string[] {
-                "SETLOCAL",
-                "",
-                $"\"{omniSharpPath}\" %*"
-            };
-        if (System.IO.File.Exists(desktopScript))
-        {
-            System.IO.File.Delete(desktopScript);
-        }
-        content[2] = String.Format(content[2], "net46");
-        System.IO.File.WriteAllLines(desktopScript, content);
-        if (System.IO.File.Exists(coreScript))
-        {
-            System.IO.File.Delete(coreScript);
-        }
-        content[2] = String.Format(content[2], "netcoreapp1.1");
-        System.IO.File.WriteAllLines(coreScript, content);
-    }
-    else
-    {
-        var desktopScript = System.IO.Path.Combine(scriptFolder, $"{name}");
-        var coreScript = System.IO.Path.Combine(scriptFolder, $"{name}.Core");
-        var omniSharpPath = System.IO.Path.Combine(System.IO.Path.GetFullPath(outputRoot), "{1}", name);
-        var content = new string[] {
-                "#!/bin/bash",
-                "",
-                $"{{0}} \"{omniSharpPath}{{2}}\" \"$@\""
-            };
-        if (System.IO.File.Exists(desktopScript))
-        {
-            System.IO.File.Delete(desktopScript);
-        }
-        content[2] = String.Format(content[2], "mono", "net46", ".exe");
-        System.IO.File.WriteAllLines(desktopScript, content);
-        Run("chmod", $"+x \"{desktopScript}\"");
-        if (System.IO.File.Exists(coreScript))
-        {
-            System.IO.File.Delete(coreScript);
-        }
-        content[2] = String.Format(content[2], "", "netcoreapp1.1", "");
-        System.IO.File.WriteAllLines(coreScript, content);
-        Run("chmod", $"+x \"{desktopScript}\"");
-=======
     CreateScript(outputRoot, scriptFolder, "net46");
     CreateScript(outputRoot, scriptFolder, "netcoreapp1.1");
 }
@@ -121,7 +72,6 @@
     else
     {
         lines.Add("#!/bin/bash");
->>>>>>> c208129f
     }
 
     lines.Add("");
