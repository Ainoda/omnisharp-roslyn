#addin "Newtonsoft.Json"

#load "scripts/pathhelpers.cake"
#load "scripts/runhelpers.cake"
#load "scripts/archiving.cake"
#load "scripts/artifacts.cake"
#load "scripts/nuget.cake"

using System.ComponentModel;
using System.Net;
using Newtonsoft.Json;
using Newtonsoft.Json.Linq;

// Basic arguments
var target = Argument("target", "Default");
var configuration = Argument("configuration", "Release");

// Optional arguments
var testConfiguration = Argument("test-configuration", "Debug");
var installFolder = Argument("install-path",
    CombinePaths(Environment.GetEnvironmentVariable(IsRunningOnWindows() ? "USERPROFILE" : "HOME"), ".omnisharp", "local"));
var requireArchive = HasArgument("archive");

// Working directory
var workingDirectory = System.IO.Directory.GetCurrentDirectory();

// System specific shell configuration
var shell = IsRunningOnWindows() ? "powershell" : "bash";
var shellArgument = IsRunningOnWindows() ? "-NoProfile /Command" : "-C";
var shellExtension = IsRunningOnWindows() ? "ps1" : "sh";

/// <summary>
///  Class representing build.json
/// </summary>
public class BuildPlan
{
    public string[] TestProjects { get; set; }
    public string BuildToolsFolder { get; set; }
    public string ArtifactsFolder { get; set; }
    public string PackagesFolder { get; set; }
    public bool UseSystemDotNetPath { get; set; }
    public string DotNetFolder { get; set; }
    public string DotNetInstallScriptURL { get; set; }
    public string DotNetChannel { get; set; }
    public string DotNetVersion { get; set; }
    public string DownloadURL { get; set; }
    public string MSBuildRuntimeForMono { get; set; }
    public string MSBuildLibForMono { get; set; }
    public string[] Frameworks { get; set; }
    public string[] Rids { get; set; }
    public string MainProject { get; set; }
    public string[] TestProjectsToRestoreWithNuGet3 { get; set; }
    public string CurrentRid { get; set; }
}

var buildPlan = JsonConvert.DeserializeObject<BuildPlan>(
    System.IO.File.ReadAllText(CombinePaths(workingDirectory, "build.json")));

// Folders and tools
var dotnetFolder = CombinePaths(workingDirectory, buildPlan.DotNetFolder);
var dotnetcli = buildPlan.UseSystemDotNetPath ? "dotnet" : CombinePaths(System.IO.Path.GetFullPath(dotnetFolder), "dotnet");
var toolsFolder = CombinePaths(workingDirectory, buildPlan.BuildToolsFolder);

var sourceFolder = CombinePaths(workingDirectory, "src");
var testFolder = CombinePaths(workingDirectory, "tests");
<<<<<<< HEAD
var testAssetsFolder = CombinePaths(workingDirectory, "test-assets");
=======
>>>>>>> 8fc3a0d9

var artifactFolder = CombinePaths(workingDirectory, buildPlan.ArtifactsFolder);
var publishFolder = CombinePaths(artifactFolder, "publish");
var logFolder = CombinePaths(artifactFolder, "logs");
var packageFolder = CombinePaths(artifactFolder, "package");
var scriptFolder =  CombinePaths(artifactFolder, "scripts");

var packagesFolder = CombinePaths(workingDirectory, buildPlan.PackagesFolder);
<<<<<<< HEAD
=======
var msbuildFolder = CombinePaths(workingDirectory, "msbuild");
>>>>>>> 8fc3a0d9
var msbuildBaseFolder = CombinePaths(workingDirectory, ".msbuild");
var msbuildNet46Folder = msbuildBaseFolder + "-net46";
var msbuildNetCoreAppFolder = msbuildBaseFolder + "-netcoreapp1.1";
var msbuildRuntimeForMonoInstallFolder = CombinePaths(packagesFolder, "Microsoft.Build.Runtime.Mono");
var msbuildLibForMonoInstallFolder = CombinePaths(packagesFolder, "Microsoft.Build.Lib.Mono");

/// <summary>
///  Clean artifacts.
/// </summary>
Task("Cleanup")
    .Does(() =>
{
    if (DirectoryExists(artifactFolder))
    {
        DeleteDirectory(artifactFolder, recursive: true);
    }

    CreateDirectory(artifactFolder);
    CreateDirectory(logFolder);
    CreateDirectory(packageFolder);
    CreateDirectory(scriptFolder);
});

/// <summary>
///  Pre-build setup tasks.
/// </summary>
Task("Setup")
    .IsDependentOn("BuildEnvironment")
    .IsDependentOn("PopulateRuntimes")
    .IsDependentOn("SetupMSBuild")
    .Does(() =>
{
});

/// <summary>
/// Acquire additional NuGet packages included with OmniSharp (such as MSBuild).
/// </summary>
Task("SetupMSBuild")
    .IsDependentOn("BuildEnvironment")
    .Does(() =>
{
    var configFilePath = CombinePaths(packagesFolder, "packages.config");

    InstallNuGetPackages(
        configFilePath: configFilePath,
        excludeVersion: true,
        noCache: true,
        outputDirectory: $"\"{packagesFolder}\"");

    if (!IsRunningOnWindows())
    {
        if (DirectoryExists(msbuildRuntimeForMonoInstallFolder))
        {
            DeleteDirectory(msbuildRuntimeForMonoInstallFolder, recursive: true);
        }

        if (DirectoryExists(msbuildLibForMonoInstallFolder))
        {
            DeleteDirectory(msbuildLibForMonoInstallFolder, recursive: true);
        }

        CreateDirectory(msbuildRuntimeForMonoInstallFolder);
        CreateDirectory(msbuildLibForMonoInstallFolder);

        var msbuildMonoRuntimeZip = CombinePaths(msbuildRuntimeForMonoInstallFolder, buildPlan.MSBuildRuntimeForMono);
        var msbuildMonoLibZip = CombinePaths(msbuildLibForMonoInstallFolder, buildPlan.MSBuildLibForMono);

        using (var client = new WebClient())
        {
            client.DownloadFile($"{buildPlan.DownloadURL}/{buildPlan.MSBuildRuntimeForMono}", msbuildMonoRuntimeZip);
            client.DownloadFile($"{buildPlan.DownloadURL}/{buildPlan.MSBuildLibForMono}", msbuildMonoLibZip);
        }

        Unzip(msbuildMonoRuntimeZip, msbuildRuntimeForMonoInstallFolder);
        Unzip(msbuildMonoLibZip, msbuildLibForMonoInstallFolder);

        DeleteFile(msbuildMonoRuntimeZip);
        DeleteFile(msbuildMonoLibZip);
    }

    if (DirectoryExists(msbuildNet46Folder))
    {
        DeleteDirectory(msbuildNet46Folder, recursive: true);
    }

    if (DirectoryExists(msbuildNetCoreAppFolder))
    {
        DeleteDirectory(msbuildNetCoreAppFolder, recursive: true);
    }

    CreateDirectory(msbuildNet46Folder);
    CreateDirectory(msbuildNetCoreAppFolder);

    // Copy MSBuild runtime to appropriate locations
    var msbuildInstallFolder = CombinePaths(packagesFolder, "Microsoft.Build.Runtime", "contentFiles", "any");
    var msbuildNet46InstallFolder = CombinePaths(msbuildInstallFolder, "net46");
    var msbuildNetCoreAppInstallFolder = CombinePaths(msbuildInstallFolder, "netcoreapp1.0");

    if (IsRunningOnWindows())
    {
        CopyDirectory(msbuildNet46InstallFolder, msbuildNet46Folder);
    }
    else
    {
        CopyDirectory(msbuildRuntimeForMonoInstallFolder, msbuildNet46Folder);
    }

    CopyDirectory(msbuildNetCoreAppInstallFolder, msbuildNetCoreAppFolder);

    var sdks = new []
    {
        "Microsoft.NET.Sdk",
        "Microsoft.NET.Sdk.Publish",
        "Microsoft.NET.Sdk.Web",
        "Microsoft.NET.Sdk.Web.ProjectSystem",
        "NuGet.Build.Tasks.Pack"
    };

    var net46SdkFolder = CombinePaths(msbuildNet46Folder, "Sdks");
    var netCoreAppSdkFolder = CombinePaths(msbuildNetCoreAppFolder, "Sdks");

    foreach (var sdk in sdks)
    {
        var sdkInstallFolder = CombinePaths(packagesFolder, sdk);
        var net46SdkTargetFolder = CombinePaths(net46SdkFolder, sdk);
        var netCoreAppSdkTargetFolder = CombinePaths(netCoreAppSdkFolder, sdk);

        CopyDirectory(sdkInstallFolder, net46SdkTargetFolder);
        CopyDirectory(sdkInstallFolder, netCoreAppSdkTargetFolder);

        // Ensure that we don't leave the .nupkg unnecessarily hanging around.
        DeleteFiles(CombinePaths(net46SdkTargetFolder, "*.nupkg"));
        DeleteFiles(CombinePaths(netCoreAppSdkTargetFolder, "*.nupkg"));
    }

    // Copy NuGet ImportAfter targets
    var nugetImportAfterTargetsName = "Microsoft.NuGet.ImportAfter.targets";
    var nugetImportAfterTargetsFolder = CombinePaths("15.0", "Microsoft.Common.targets", "ImportAfter");
    var nugetImportAfterTargetsPath = CombinePaths(nugetImportAfterTargetsFolder, nugetImportAfterTargetsName);

    CreateDirectory(CombinePaths(msbuildNet46Folder, nugetImportAfterTargetsFolder));
    CreateDirectory(CombinePaths(msbuildNetCoreAppFolder, nugetImportAfterTargetsFolder));

    CopyFile(CombinePaths(msbuildFolder, nugetImportAfterTargetsPath), CombinePaths(msbuildNet46Folder, nugetImportAfterTargetsPath));
    CopyFile(CombinePaths(msbuildFolder, nugetImportAfterTargetsPath), CombinePaths(msbuildNetCoreAppFolder, nugetImportAfterTargetsPath));

    nugetImportAfterTargetsFolder = CombinePaths("15.0", "SolutionFile", "ImportAfter");
    nugetImportAfterTargetsPath = CombinePaths(nugetImportAfterTargetsFolder, nugetImportAfterTargetsName);

    CreateDirectory(CombinePaths(msbuildNet46Folder, nugetImportAfterTargetsFolder));
    CreateDirectory(CombinePaths(msbuildNetCoreAppFolder, nugetImportAfterTargetsFolder));

    CopyFile(CombinePaths(msbuildFolder, nugetImportAfterTargetsPath), CombinePaths(msbuildNet46Folder, nugetImportAfterTargetsPath));
    CopyFile(CombinePaths(msbuildFolder, nugetImportAfterTargetsPath), CombinePaths(msbuildNetCoreAppFolder, nugetImportAfterTargetsPath));

    // Copy NuGet.targets from NuGet.Build.Tasks
    var nugetTargetsName = "NuGet.targets";
    var nugetTargetsPath = CombinePaths(packagesFolder, "NuGet.Build.Tasks", "runtimes", "any", "native", nugetTargetsName);

    CopyFile(nugetTargetsPath, CombinePaths(msbuildNet46Folder, nugetTargetsName));
    CopyFile(nugetTargetsPath, CombinePaths(msbuildNetCoreAppFolder, nugetTargetsName));

    // Finally, copy Microsoft.CSharp.Core.targets from Microsoft.Net.Compilers
    var csharpTargetsName = "Microsoft.CSharp.Core.targets";
    var csharpTargetsPath = CombinePaths(packagesFolder, "Microsoft.Net.Compilers", "tools", csharpTargetsName);

    var csharpTargetsNet46Folder = CombinePaths(msbuildNet46Folder, "Roslyn");
    var csharpTargetsNetCoreAppFolder = CombinePaths(msbuildNetCoreAppFolder, "Roslyn");

    CreateDirectory(csharpTargetsNet46Folder);
    CreateDirectory(csharpTargetsNetCoreAppFolder);

    CopyFile(csharpTargetsPath, CombinePaths(csharpTargetsNet46Folder, csharpTargetsName));
    CopyFile(csharpTargetsPath, CombinePaths(csharpTargetsNetCoreAppFolder,csharpTargetsName));
});

/// <summary>
///  Populate the RIDs for the specific environment.
///  Use default RID (+ win7-x86 on Windows) for now.
/// </summary>
Task("PopulateRuntimes")
    .IsDependentOn("BuildEnvironment")
    .Does(() =>
{
    if (IsRunningOnWindows() && string.Equals(Environment.GetEnvironmentVariable("APPVEYOR"), "True"))
    {
        buildPlan.Rids = new string[]
            {
                "default", // To allow testing the published artifact
                "win7-x86",
                "win7-x64"
            };
    }
    else if (string.Equals(Environment.GetEnvironmentVariable("TRAVIS_OS_NAME"), "linux"))
    {
        buildPlan.Rids = new string[]
            {
                "default", // To allow testing the published artifact
                "ubuntu.14.04-x64",
                "ubuntu.16.04-x64",
                "centos.7-x64",
                "rhel.7.2-x64",
                "debian.8-x64",
                "fedora.23-x64",
                "opensuse.13.2-x64"
            };
    }
    else
    {
        // In this case, the build is not happening in CI, so just use the default RID.
        buildPlan.Rids = new string[] {"default"};
    }
});

/// <summary>
///  Install/update build environment.
/// </summary>
Task("BuildEnvironment")
    .Does(() =>
{
    var installScript = $"dotnet-install.{shellExtension}";
    System.IO.Directory.CreateDirectory(dotnetFolder);
    var scriptPath = CombinePaths(dotnetFolder, installScript);
    using (WebClient client = new WebClient())
    {
        client.DownloadFile($"{buildPlan.DotNetInstallScriptURL}/{installScript}", scriptPath);
    }

    if (!IsRunningOnWindows())
    {
        Run("chmod", $"+x '{scriptPath}'");
    }

    var installArgs = $"-Channel {buildPlan.DotNetChannel}";
    if (!String.IsNullOrEmpty(buildPlan.DotNetVersion))
    {
        installArgs = $"{installArgs} -Version {buildPlan.DotNetVersion}";
    }

    if (!buildPlan.UseSystemDotNetPath)
    {
        installArgs = $"{installArgs} -InstallDir {dotnetFolder}";
    }

    Run(shell, $"{shellArgument} {scriptPath} {installArgs}");

    try
    {
        Run(dotnetcli, "--info");
    }
    catch (Win32Exception)
    {
        throw new Exception(".NET CLI binary cannot be found.");
    }

    // Capture 'dotnet --info' output and parse out RID.
    var infoOutput = new List<string>();
    Run(dotnetcli, "--info", new RunOptions { StandardOutputListing = infoOutput });
    foreach (var line in infoOutput)
    {
        var index = line.IndexOf("RID:");
        if (index >= 0)
        {
            buildPlan.CurrentRid = line.Substring(index + "RID:".Length).Trim();
            break;
        }
    }

    System.IO.Directory.CreateDirectory(toolsFolder);

    InstallNuGetPackage(
        packageID: "xunit.runner.console",
        excludeVersion: true,
        noCache: true,
        prerelease: true,
        outputDirectory: $"\"{toolsFolder}\"");
});

/// <summary>
///  Restore required NuGet packages.
/// </summary>
Task("Restore")
    .IsDependentOn("Setup")
    .Does(() =>
{
    // Restore the projects in OmniSharp.sln
    RunRestore(dotnetcli, "restore OmniSharp.sln", workingDirectory)
        .ExceptionOnError("Failed to restore projects in OmniSharp.sln.");

    // Restore test assets
    foreach (var project in buildPlan.TestProjectsToRestoreWithNuGet3)
    {
        var folder = CombinePaths(testAssetsFolder, "test-projects", project);
        NuGetRestore(folder);
    }
});

string GetCurrentRid()
{
    if (buildPlan.CurrentRid.StartsWith("win"))
    {
        return buildPlan.CurrentRid.EndsWith("-x86")
            ? "win7-x86"
            : "win7-x64";
    }

    // This is a temporary hack to handle the macOS Sierra. At this point,
    // runtime == "default" but the current RID is macOS Sierra (10.12).
    // In that case, fall back to El Capitan (10.11).
    return buildPlan.CurrentRid == "osx.10.12-x64"
        ? "osx.10.11-x64"
        : buildPlan.CurrentRid;
}

void GetRIDParts(string rid, out string name, out string version, out string arch)
{
    rid = rid ?? "default";

    if (rid == "default")
    {
        rid = GetCurrentRid();
    }

    var firstDotIndex = rid.IndexOf('.');
    var lastDashIndex = rid.LastIndexOf('-');

    if (lastDashIndex < 0 ||
        firstDotIndex > lastDashIndex ||
        firstDotIndex + 1 >= rid.Length ||
        lastDashIndex + 1 >= rid.Length)
    {
        throw new ArgumentException($"{nameof(rid)} is not in a valid format: {rid}", nameof(rid));
    }

    if (firstDotIndex == -1)
    {
        name = rid.Substring(0, lastDashIndex);
        version = string.Empty;
    }
    else
    {
        name = rid.Substring(0, firstDotIndex);
        version = rid.Substring(firstDotIndex + 1, lastDashIndex - firstDotIndex);
    }

    arch = rid.Substring(lastDashIndex + 1);
}

void BuildProject(string projectName, string projectFilePath, string configuration, string rid = null)
{
    string osName, osVersion, osArch;
    GetRIDParts(rid, out osName, out osVersion, out osArch);

    foreach (var framework in buildPlan.Frameworks)
    {
        var runLog = new List<string>();

        Information($"Building {projectName} on {framework}...");

        Run(dotnetcli, $"build \"{projectFilePath}\" --framework {framework} --configuration {configuration} -p:OSName={osName} -p:OSVersion={osVersion} -p:OSArch={osArch}",
                new RunOptions
                {
                    StandardOutputListing = runLog
                })
            .ExceptionOnError($"Building {projectName} failed for {framework}.");

        System.IO.File.WriteAllLines(CombinePaths(logFolder, $"{projectName}-{framework}-build.log"), runLog.ToArray());
    }
}

Task("BuildMain")
    .IsDependentOn("Setup")
    .IsDependentOn("Restore")
    .Does(() =>
{
    var projectName = buildPlan.MainProject + ".csproj";
    var projectFilePath = CombinePaths(sourceFolder, buildPlan.MainProject, projectName);

    BuildProject(projectName, projectFilePath, configuration);
});

/// <summary>
///  Build Test projects.
/// </summary>
Task("BuildTest")
    .IsDependentOn("Setup")
    .IsDependentOn("Restore")
    .IsDependentOn("BuildMain")
    .Does(() =>
{
    foreach (var testProject in buildPlan.TestProjects)
    {
<<<<<<< HEAD
        var testProjectName = testProject + ".csproj";
        var testProjectFilePath = CombinePaths(testFolder, testProject, testProjectName);

        BuildProject(testProjectName, testProjectFilePath, testConfiguration);
=======
        foreach (var framework in pair.Value)
        {
            var project = pair.Key;
            var projectFolder = CombinePaths(testFolder, project);
            var runLog = new List<string>();

            Information($"Building {project} on {framework}...");

            Run(dotnetcli, $"build --framework {framework} --configuration {testConfiguration} \"{projectFolder}\"",
                    new RunOptions
                    {
                        StandardOutputListing = runLog
                    })
                .ExceptionOnError($"Building test {project} failed for {framework}.");
            System.IO.File.WriteAllLines(CombinePaths(logFolder, $"{project}-{framework}-build.log"), runLog.ToArray());
        }
>>>>>>> 8fc3a0d9
    }
});

/// <summary>
///  Run all tests for .NET Desktop and .NET Core
/// </summary>
Task("TestAll")
    .IsDependentOn("Test")
    .IsDependentOn("TestCore")
    .Does(() =>{});

/// <summary>
///  Run all tests for Travis CI .NET Desktop and .NET Core
/// </summary>
Task("TravisTestAll")
    .IsDependentOn("Cleanup")
    .IsDependentOn("TestAll")
    .Does(() =>{});

/// <summary>
///  Run tests for .NET Core (using .NET CLI).
/// </summary>
Task("TestCore")
    .IsDependentOn("Setup")
    .IsDependentOn("Restore")
    .Does(() =>
{
    foreach (var testProject in buildPlan.TestProjects)
    {
<<<<<<< HEAD
        var logFile = $"{testProject}-core-result.xml";
        var testProjectName = testProject + ".csproj";
        var testProjectFileName = CombinePaths(testFolder, testProject, testProjectName);

        Run(dotnetcli, $"test {testProjectFileName} --framework netcoreapp1.1 --logger \"trx;LogFileName={logFile}\" --no-build -- RunConfiguration.ResultsDirectory=\"{logFolder}\"")
=======
        var logFile = CombinePaths(logFolder, $"{testProject}-core-result.xml");
        var testWorkingDir = CombinePaths(testFolder, testProject);
        Run(dotnetcli, $"test -f netcoreapp1.1 -xml \"{logFile}\" -notrait category=failing", testWorkingDir)
>>>>>>> 8fc3a0d9
            .ExceptionOnError($"Test {testProject} failed for .NET Core.");
    }
});

/// <summary>
///  Run tests for other frameworks (using XUnit2).
/// </summary>
Task("Test")
    .IsDependentOn("Setup")
    .IsDependentOn("BuildTest")
    .Does(() =>
{
    foreach (var testProject in buildPlan.TestProjects)
    {
        foreach (var framework in buildPlan.Frameworks)
        {
            // Testing against core happens in TestCore
            if (framework.Contains("netcoreapp"))
            {
                continue;
            }

<<<<<<< HEAD
            // var frameworkFolder = CombinePaths(testFolder, testProject, "bin", testConfiguration, framework);
            // var runtime = System.IO.Directory.GetDirectories(frameworkFolder).First();
            // var instanceFolder = CombinePaths(frameworkFolder, runtime);
            var instanceFolder = CombinePaths(testFolder, testProject, "bin", testConfiguration, framework);
=======
            var project = pair.Key;
            var frameworkFolder = CombinePaths(testFolder, project, "bin", testConfiguration, framework);
            var runtime = System.IO.Directory.GetDirectories(frameworkFolder).First();
            var instanceFolder = CombinePaths(frameworkFolder, runtime);
>>>>>>> 8fc3a0d9

            // Copy xunit executable to test folder to solve path errors
            var xunitToolsFolder = CombinePaths(toolsFolder, "xunit.runner.console", "tools");
            var xunitInstancePath = CombinePaths(instanceFolder, "xunit.console.exe");
            System.IO.File.Copy(CombinePaths(xunitToolsFolder, "xunit.console.exe"), xunitInstancePath, true);
<<<<<<< HEAD
            System.IO.File.Copy(CombinePaths(xunitToolsFolder, "xunit.runner.utility.desktop.dll"), CombinePaths(instanceFolder, "xunit.runner.utility.desktop.dll"), true);
            var targetPath = CombinePaths(instanceFolder, $"{testProject}.dll");
            var logFile = CombinePaths(logFolder, $"{testProject}-{framework}-result.xml");
=======
            System.IO.File.Copy(CombinePaths(xunitToolsFolder, "xunit.runner.utility.net452.dll"), CombinePaths(instanceFolder, "xunit.runner.utility.net452.dll"), true);
            var targetPath = CombinePaths(instanceFolder, $"{project}.dll");
            var logFile = CombinePaths(logFolder, $"{project}-{framework}-result.xml");
>>>>>>> 8fc3a0d9
            var arguments = $"\"{targetPath}\" -parallel none -xml \"{logFile}\" -notrait category=failing";
            if (IsRunningOnWindows())
            {
                Run(xunitInstancePath, arguments, instanceFolder)
                    .ExceptionOnError($"Test {testProject} failed for {framework}");
            }
            else
            {
                // Copy the Mono-built Microsoft.Build.* binaries to the test folder.
                CopyDirectory($"{msbuildLibForMonoInstallFolder}", instanceFolder);

                Run("mono", $"\"{xunitInstancePath}\" {arguments}", instanceFolder)
                    .ExceptionOnError($"Test {testProject} failed for {framework}");
            }
        }
    }
});

/// <summary>
///  Build, publish and package artifacts.
///  Targets all RIDs specified in build.json unless restricted by RestrictToLocalRuntime.
///  No dependencies on other tasks to support quick builds.
/// </summary>
Task("OnlyPublish")
    .IsDependentOn("Setup")
    .Does(() =>
{
    var project = buildPlan.MainProject;
<<<<<<< HEAD
    var projectName = project + ".csproj";
    var projectFileName = CombinePaths(sourceFolder, project, projectName);

=======
    var projectFolder = CombinePaths(sourceFolder, project);
>>>>>>> 8fc3a0d9
    foreach (var framework in buildPlan.Frameworks)
    {
        foreach (var runtime in buildPlan.Rids)
        {
<<<<<<< HEAD
            var rid = runtime.Equals("default")
                ? GetCurrentRid()
                : runtime;

            // Restore the OmniSharp.csproj with this runtime.
            RunRestore(dotnetcli, $"restore \"{projectFileName}\" --runtime {rid}", workingDirectory)
                .ExceptionOnError($"Failed to restore {projectName} for {rid}.");

=======
>>>>>>> 8fc3a0d9
            var outputFolder = CombinePaths(publishFolder, project, runtime, framework);
            var argList = new List<string> { "publish" };

            argList.Add($"\"{projectFileName}\"");

            argList.Add("--runtime");
            argList.Add(rid);

            argList.Add("--framework");
            argList.Add(framework);

            argList.Add("--configuration");
            argList.Add(configuration);

            argList.Add("--output");
            argList.Add($"\"{outputFolder}\"");

            var publishArguments = string.Join(" ", argList);

            Run(dotnetcli, publishArguments)
                .ExceptionOnError($"Failed to publish {project} / {framework}");

            // Copy MSBuild and SDKs to output
            CopyDirectory($"{msbuildBaseFolder}-{framework}", CombinePaths(outputFolder, "msbuild"));

            // For OSX/Linux net46 builds, copy the MSBuild libraries built for Mono.
            if (!IsRunningOnWindows() && framework == "net46")
            {
                CopyDirectory($"{msbuildLibForMonoInstallFolder}", outputFolder);
            }

            if (requireArchive)
            {
                Package(runtime, framework, outputFolder, packageFolder, buildPlan.MainProject.ToLower());
            }
        }
    }

    CreateRunScript(CombinePaths(publishFolder, project, "default"), scriptFolder);
});

/// <summary>
///  Alias for OnlyPublish.
///  Targets all RIDs as specified in build.json.
/// </summary>
Task("AllPublish")
    .IsDependentOn("Restore")
    .IsDependentOn("OnlyPublish")
    .Does(() =>
{
});

/// <summary>
///  Restrict the RIDs for the local default.
/// </summary>
Task("RestrictToLocalRuntime")
    .IsDependentOn("Setup")
    .Does(() =>
{
    buildPlan.Rids = new string[] {"default"};
});

/// <summary>
///  Alias for OnlyPublish.
///  Restricts publishing to local RID.
/// </summary>
Task("LocalPublish")
    .IsDependentOn("Restore")
    .IsDependentOn("RestrictToLocalRuntime")
    .IsDependentOn("OnlyPublish")
    .Does(() =>
{
});

/// <summary>
///  Test the published binaries if they start up without errors.
///  Uses builds corresponding to local RID.
/// </summary>
Task("TestPublished")
    .IsDependentOn("Setup")
    .Does(() =>
{
    var project = buildPlan.MainProject;
    var projectFolder = CombinePaths(sourceFolder, project);
    var scriptsToTest = new string[] {"OmniSharp", "OmniSharp.Core"};
    foreach (var script in scriptsToTest)
    {
        var scriptPath = CombinePaths(scriptFolder, script);
        var didNotExitWithError = Run($"{shell}", $"{shellArgument}  \"{scriptPath}\" -s \"{projectFolder}\" --stdio",
                                    new RunOptions
                                    {
                                        TimeOut = 10000
                                    })
                                .DidTimeOut;
        if (!didNotExitWithError)
        {
            throw new Exception($"Failed to run {script}");
        }
    }
});

/// <summary>
///  Clean install path.
/// </summary>
Task("CleanupInstall")
    .Does(() =>
{
    if (System.IO.Directory.Exists(installFolder))
    {
        System.IO.Directory.Delete(installFolder, true);
    }

    System.IO.Directory.CreateDirectory(installFolder);
});

/// <summary>
///  Quick build.
/// </summary>
Task("Quick")
    .IsDependentOn("Cleanup")
    .IsDependentOn("LocalPublish")
    .Does(() =>
{
});

/// <summary>
///  Quick build + install.
/// </summary>
Task("Install")
    .IsDependentOn("Cleanup")
    .IsDependentOn("LocalPublish")
    .IsDependentOn("CleanupInstall")
    .Does(() =>
{
    var project = buildPlan.MainProject;
    foreach (var framework in buildPlan.Frameworks)
    {
        var outputFolder = System.IO.Path.GetFullPath(CombinePaths(publishFolder, project, "default", framework));
        var targetFolder = System.IO.Path.GetFullPath(CombinePaths(installFolder, framework));
        // Copy all the folders
        foreach (var directory in System.IO.Directory.GetDirectories(outputFolder, "*", SearchOption.AllDirectories))
            System.IO.Directory.CreateDirectory(CombinePaths(targetFolder, directory.Substring(outputFolder.Length + 1)));
        //Copy all the files
        foreach (string file in System.IO.Directory.GetFiles(outputFolder, "*", SearchOption.AllDirectories))
            System.IO.File.Copy(file, CombinePaths(targetFolder, file.Substring(outputFolder.Length + 1)), true);
    }
    CreateRunScript(installFolder, scriptFolder);
});

/// <summary>
///  Full build targeting all RIDs specified in build.json.
/// </summary>
Task("All")
    .IsDependentOn("Cleanup")
    .IsDependentOn("Restore")
    .IsDependentOn("TestAll")
    .IsDependentOn("AllPublish")
    .IsDependentOn("TestPublished")
    .Does(() =>
{
});

/// <summary>
///  Full build targeting local RID.
/// </summary>
Task("Local")
    .IsDependentOn("Cleanup")
    .IsDependentOn("Restore")
    .IsDependentOn("TestAll")
    .IsDependentOn("LocalPublish")
    .IsDependentOn("TestPublished")
    .Does(() =>
{
});

/// <summary>
///  Build centered around producing the final artifacts for Travis
///
///  The tests are run as a different task "TestAll"
/// </summary>
Task("Travis")
    .IsDependentOn("Cleanup")
    .IsDependentOn("Restore")
    .IsDependentOn("AllPublish")
    .IsDependentOn("TestPublished")
    .Does(() =>
{
});

/// <summary>
///  Update the package versions within project.json files.
///  Uses depversion.json file as input.
/// </summary>
Task("SetPackageVersions")
    .Does(() =>
{
    var jDepVersion = JObject.Parse(System.IO.File.ReadAllText(CombinePaths(workingDirectory, "depversion.json")));
    var projects = System.IO.Directory.GetFiles(sourceFolder, "project.json", SearchOption.AllDirectories).ToList();
    projects.AddRange(System.IO.Directory.GetFiles(testFolder, "project.json", SearchOption.AllDirectories));
    foreach (var project in projects)
    {
        var jProject = JObject.Parse(System.IO.File.ReadAllText(project));
        var dependencies = jProject.SelectTokens("dependencies")
                            .Union(jProject.SelectTokens("frameworks.*.dependencies"))
                            .SelectMany(dependencyToken => dependencyToken.Children<JProperty>());
        foreach (JProperty dependency in dependencies)
        {
            if (jDepVersion[dependency.Name] != null)
            {
                dependency.Value = jDepVersion[dependency.Name];
            }
        }
        System.IO.File.WriteAllText(project, JsonConvert.SerializeObject(jProject, Formatting.Indented));
    }
});

/// <summary>
///  Default Task aliases to Local.
/// </summary>
Task("Default")
    .IsDependentOn("Local")
    .Does(() =>
{
});

/// <summary>
///  Default to Local.
/// </summary>
RunTarget(target);<|MERGE_RESOLUTION|>--- conflicted
+++ resolved
@@ -63,10 +63,7 @@
 
 var sourceFolder = CombinePaths(workingDirectory, "src");
 var testFolder = CombinePaths(workingDirectory, "tests");
-<<<<<<< HEAD
 var testAssetsFolder = CombinePaths(workingDirectory, "test-assets");
-=======
->>>>>>> 8fc3a0d9
 
 var artifactFolder = CombinePaths(workingDirectory, buildPlan.ArtifactsFolder);
 var publishFolder = CombinePaths(artifactFolder, "publish");
@@ -75,10 +72,7 @@
 var scriptFolder =  CombinePaths(artifactFolder, "scripts");
 
 var packagesFolder = CombinePaths(workingDirectory, buildPlan.PackagesFolder);
-<<<<<<< HEAD
-=======
 var msbuildFolder = CombinePaths(workingDirectory, "msbuild");
->>>>>>> 8fc3a0d9
 var msbuildBaseFolder = CombinePaths(workingDirectory, ".msbuild");
 var msbuildNet46Folder = msbuildBaseFolder + "-net46";
 var msbuildNetCoreAppFolder = msbuildBaseFolder + "-netcoreapp1.1";
@@ -471,29 +465,10 @@
 {
     foreach (var testProject in buildPlan.TestProjects)
     {
-<<<<<<< HEAD
         var testProjectName = testProject + ".csproj";
         var testProjectFilePath = CombinePaths(testFolder, testProject, testProjectName);
 
         BuildProject(testProjectName, testProjectFilePath, testConfiguration);
-=======
-        foreach (var framework in pair.Value)
-        {
-            var project = pair.Key;
-            var projectFolder = CombinePaths(testFolder, project);
-            var runLog = new List<string>();
-
-            Information($"Building {project} on {framework}...");
-
-            Run(dotnetcli, $"build --framework {framework} --configuration {testConfiguration} \"{projectFolder}\"",
-                    new RunOptions
-                    {
-                        StandardOutputListing = runLog
-                    })
-                .ExceptionOnError($"Building test {project} failed for {framework}.");
-            System.IO.File.WriteAllLines(CombinePaths(logFolder, $"{project}-{framework}-build.log"), runLog.ToArray());
-        }
->>>>>>> 8fc3a0d9
     }
 });
 
@@ -523,17 +498,11 @@
 {
     foreach (var testProject in buildPlan.TestProjects)
     {
-<<<<<<< HEAD
         var logFile = $"{testProject}-core-result.xml";
         var testProjectName = testProject + ".csproj";
         var testProjectFileName = CombinePaths(testFolder, testProject, testProjectName);
 
         Run(dotnetcli, $"test {testProjectFileName} --framework netcoreapp1.1 --logger \"trx;LogFileName={logFile}\" --no-build -- RunConfiguration.ResultsDirectory=\"{logFolder}\"")
-=======
-        var logFile = CombinePaths(logFolder, $"{testProject}-core-result.xml");
-        var testWorkingDir = CombinePaths(testFolder, testProject);
-        Run(dotnetcli, $"test -f netcoreapp1.1 -xml \"{logFile}\" -notrait category=failing", testWorkingDir)
->>>>>>> 8fc3a0d9
             .ExceptionOnError($"Test {testProject} failed for .NET Core.");
     }
 });
@@ -556,31 +525,18 @@
                 continue;
             }
 
-<<<<<<< HEAD
             // var frameworkFolder = CombinePaths(testFolder, testProject, "bin", testConfiguration, framework);
             // var runtime = System.IO.Directory.GetDirectories(frameworkFolder).First();
             // var instanceFolder = CombinePaths(frameworkFolder, runtime);
             var instanceFolder = CombinePaths(testFolder, testProject, "bin", testConfiguration, framework);
-=======
-            var project = pair.Key;
-            var frameworkFolder = CombinePaths(testFolder, project, "bin", testConfiguration, framework);
-            var runtime = System.IO.Directory.GetDirectories(frameworkFolder).First();
-            var instanceFolder = CombinePaths(frameworkFolder, runtime);
->>>>>>> 8fc3a0d9
 
             // Copy xunit executable to test folder to solve path errors
             var xunitToolsFolder = CombinePaths(toolsFolder, "xunit.runner.console", "tools");
             var xunitInstancePath = CombinePaths(instanceFolder, "xunit.console.exe");
             System.IO.File.Copy(CombinePaths(xunitToolsFolder, "xunit.console.exe"), xunitInstancePath, true);
-<<<<<<< HEAD
-            System.IO.File.Copy(CombinePaths(xunitToolsFolder, "xunit.runner.utility.desktop.dll"), CombinePaths(instanceFolder, "xunit.runner.utility.desktop.dll"), true);
+            System.IO.File.Copy(CombinePaths(xunitToolsFolder, "xunit.runner.utility.net452.dll"), CombinePaths(instanceFolder, "xunit.runner.utility.net452.dll"), true);
             var targetPath = CombinePaths(instanceFolder, $"{testProject}.dll");
             var logFile = CombinePaths(logFolder, $"{testProject}-{framework}-result.xml");
-=======
-            System.IO.File.Copy(CombinePaths(xunitToolsFolder, "xunit.runner.utility.net452.dll"), CombinePaths(instanceFolder, "xunit.runner.utility.net452.dll"), true);
-            var targetPath = CombinePaths(instanceFolder, $"{project}.dll");
-            var logFile = CombinePaths(logFolder, $"{project}-{framework}-result.xml");
->>>>>>> 8fc3a0d9
             var arguments = $"\"{targetPath}\" -parallel none -xml \"{logFile}\" -notrait category=failing";
             if (IsRunningOnWindows())
             {
@@ -609,18 +565,13 @@
     .Does(() =>
 {
     var project = buildPlan.MainProject;
-<<<<<<< HEAD
     var projectName = project + ".csproj";
     var projectFileName = CombinePaths(sourceFolder, project, projectName);
 
-=======
-    var projectFolder = CombinePaths(sourceFolder, project);
->>>>>>> 8fc3a0d9
     foreach (var framework in buildPlan.Frameworks)
     {
         foreach (var runtime in buildPlan.Rids)
         {
-<<<<<<< HEAD
             var rid = runtime.Equals("default")
                 ? GetCurrentRid()
                 : runtime;
@@ -629,8 +580,6 @@
             RunRestore(dotnetcli, $"restore \"{projectFileName}\" --runtime {rid}", workingDirectory)
                 .ExceptionOnError($"Failed to restore {projectName} for {rid}.");
 
-=======
->>>>>>> 8fc3a0d9
             var outputFolder = CombinePaths(publishFolder, project, runtime, framework);
             var argList = new List<string> { "publish" };
 
