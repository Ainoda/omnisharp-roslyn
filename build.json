{
  "DotNetInstallScriptURL": "https://raw.githubusercontent.com/dotnet/cli/rel/1.0.0/scripts/obtain",
  "DotNetChannel": "preview",
  "DotNetVersion": "1.0.4",
  "LegacyDotNetVersion": "1.0.0-preview2-1-003177",
  "RequiredMonoVersion": "5.2.0.196",
  "DownloadURL": "https://omnisharpdownload.blob.core.windows.net/ext",
<<<<<<< HEAD
  "MSBuildRuntimeForMono": "Microsoft.Build.Runtime.Mono-alpha5.zip",
  "MSBuildLibForMono": "Microsoft.Build.Lib.Mono-alpha5.zip",
  "Frameworks": [
    "net46",
    "netcoreapp1.1"
  ],
  "HostProjects": [
      "OmniSharp",
      "OmniSharp.Http"
    ],
=======
  "MonoRuntimeMacOS": "mono.osx-5.2.0.213.zip",
  "MonoRuntimeLinux32": "mono.linux-x86-5.2.0.213.zip",
  "MonoRuntimeLinux64": "mono.linux-x86_64-5.2.0.213.zip",
  "MonoFramework": "framework-5.2.0.213.zip",
  "MonoMSBuildRuntime": "Microsoft.Build.Runtime.Mono-alpha5.zip",
  "MonoMSBuildLib": "Microsoft.Build.Lib.Mono-alpha5.zip",
  "MainProject": "OmniSharp",
>>>>>>> 78ccc8b4
  "TestProjects": [
    "OmniSharp.MSBuild.Tests",
    "OmniSharp.Roslyn.CSharp.Tests",
    "OmniSharp.Stdio.Tests",
    "OmniSharp.DotNet.Tests",
    "OmniSharp.DotNetTest.Tests",
    "OmniSharp.Tests"
  ],
  "TestAssets": [
    "NUnitTestProject",
    "XunitTestProject",
    "MSTestProject",
    "ProjectAndSolution",
    "ProjectAndSolutionWithProjectSection",
    "TwoProjectsWithSolution",
    "ProjectWithGeneratedFile"
  ],
  "LegacyTestAssets": [
    "BasicTestProjectSample01",
    "BasicTestProjectSample02",
    "LegacyNunitTestProject",
    "LegacyXunitTestProject",
    "LegacyMSTestProject"
  ]
}<|MERGE_RESOLUTION|>--- conflicted
+++ resolved
@@ -5,26 +5,16 @@
   "LegacyDotNetVersion": "1.0.0-preview2-1-003177",
   "RequiredMonoVersion": "5.2.0.196",
   "DownloadURL": "https://omnisharpdownload.blob.core.windows.net/ext",
-<<<<<<< HEAD
-  "MSBuildRuntimeForMono": "Microsoft.Build.Runtime.Mono-alpha5.zip",
-  "MSBuildLibForMono": "Microsoft.Build.Lib.Mono-alpha5.zip",
-  "Frameworks": [
-    "net46",
-    "netcoreapp1.1"
-  ],
-  "HostProjects": [
-      "OmniSharp",
-      "OmniSharp.Http"
-    ],
-=======
   "MonoRuntimeMacOS": "mono.osx-5.2.0.213.zip",
   "MonoRuntimeLinux32": "mono.linux-x86-5.2.0.213.zip",
   "MonoRuntimeLinux64": "mono.linux-x86_64-5.2.0.213.zip",
   "MonoFramework": "framework-5.2.0.213.zip",
   "MonoMSBuildRuntime": "Microsoft.Build.Runtime.Mono-alpha5.zip",
   "MonoMSBuildLib": "Microsoft.Build.Lib.Mono-alpha5.zip",
-  "MainProject": "OmniSharp",
->>>>>>> 78ccc8b4
+  "HostProjects": [
+    "OmniSharp",
+    "OmniSharp.Http"
+  ],
   "TestProjects": [
     "OmniSharp.MSBuild.Tests",
     "OmniSharp.Roslyn.CSharp.Tests",
