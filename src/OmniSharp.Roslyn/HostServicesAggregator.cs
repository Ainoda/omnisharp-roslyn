--- conflicted
+++ resolved
@@ -52,12 +52,7 @@
                 }
             }
 
-<<<<<<< HEAD
-            builder.Add(typeof(PickMemberWorkspaceService).Assembly);
-
-=======
             builder.Add(typeof(OmniSharpSymbolRenamedCodeActionOperationFactoryWorkspaceService).Assembly);
->>>>>>> 760ce5e3
             _assemblies = builder.ToImmutableArray();
         }
 
