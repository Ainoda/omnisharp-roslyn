--- conflicted
+++ resolved
@@ -22,16 +22,10 @@
 
         public async Task<TResponse> Handle(TRequest request)
         {
-<<<<<<< HEAD
             using (var testManager = CreateTestManager(request.FileName, request.NoBuild))
             {
-                var response = HandleRequest(request, testManager);
-                return Task.FromResult(response);
+                return await HandleRequest(request, testManager);
             }
-=======
-            using var testManager = CreateTestManager(request.FileName);
-            return await HandleRequest(request, testManager);
->>>>>>> 70631c7f
         }
     }
 }