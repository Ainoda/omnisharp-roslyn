--- conflicted
+++ resolved
@@ -86,12 +86,7 @@
                     solutionFile = SolutionFile.Parse(reader);
                 }
             }
-
-<<<<<<< HEAD
-            _logger.LogInformation(string.Format("Detecting projects in '{0}'.", solutionFilePath));
-=======
-            _logger.WriteInformation($"Detecting projects in '{solutionFilePath}'.");
->>>>>>> d9771a6e
+            _logger.LogInformation($"Detecting projects in '{solutionFilePath}'.");
 
             foreach (var block in solutionFile.ProjectBlocks)
             {
@@ -111,11 +106,7 @@
 
                 var projectFilePath = Path.GetFullPath(Path.GetFullPath(Path.Combine(_env.Path, block.ProjectPath.Replace('\\', Path.DirectorySeparatorChar))));
 
-<<<<<<< HEAD
-                _logger.LogInformation(string.Format("Loading project from '{0}'.", projectFilePath));
-=======
-                _logger.WriteInformation($"Loading project from '{projectFilePath}'.");
->>>>>>> d9771a6e
+                _logger.LogInformation($"Loading project from '{projectFilePath}'.");
 
                 var projectFileInfo = CreateProject(projectFilePath);
 
@@ -177,20 +168,12 @@
 
                 if (projectFileInfo == null)
                 {
-<<<<<<< HEAD
-                    _logger.LogWarning(string.Format("Failed to process project file '{0}'.", projectFilePath));
-=======
-                    _logger.WriteWarning($"Failed to process project file '{projectFilePath}'.");
->>>>>>> d9771a6e
+                    _logger.LogWarning($"Failed to process project file '{projectFilePath}'.");
                 }
             }
             catch (Exception ex)
             {
-<<<<<<< HEAD
-                _logger.LogWarning(string.Format("Failed to process project file '{0}'.", projectFilePath), ex);
-=======
-                _logger.WriteWarning($"Failed to process project file '{projectFilePath}'.", ex);
->>>>>>> d9771a6e
+                _logger.LogWarning($"Failed to process project file '{projectFilePath}'.", ex);
                 _emitter.Emit(EventTypes.Error, new ErrorMessage()
                 {
                     FileName = projectFilePath,
@@ -283,11 +266,7 @@
                 }
                 else
                 {
-<<<<<<< HEAD
-                    _logger.LogWarning(string.Format("Unable to resolve project reference '{0}' for '{1}'.", projectReferencePath, projectFileInfo.ProjectFilePath));
-=======
-                    _logger.WriteWarning($"Unable to resolve project reference '{projectReferencePath}' for '{projectFileInfo}'.");
->>>>>>> d9771a6e
+                    _logger.LogWarning($"Unable to resolve project reference '{projectReferencePath}' for '{projectFileInfo}'.");
                 }
             }
 
@@ -302,11 +281,7 @@
             {
                 if (!File.Exists(analyzerPath))
                 {
-<<<<<<< HEAD
-                    _logger.LogWarning(string.Format("Unable to resolve assembly '{0}'", analyzerPath));
-=======
-                    _logger.WriteWarning($"Unable to resolve assembly '{analyzerPath}'");
->>>>>>> d9771a6e
+                    _logger.LogWarning($"Unable to resolve assembly '{analyzerPath}'");
                 }
                 else
                 {
@@ -332,11 +307,7 @@
             {
                 if (!File.Exists(referencePath))
                 {
-<<<<<<< HEAD
-                    _logger.LogWarning(string.Format("Unable to resolve assembly '{0}'", referencePath));
-=======
-                    _logger.WriteWarning($"Unable to resolve assembly '{referencePath}'");
->>>>>>> d9771a6e
+                    _logger.LogWarning($"Unable to resolve assembly '{referencePath}'");
                 }
                 else
                 {
@@ -347,11 +318,7 @@
                         continue;
                     }
 
-<<<<<<< HEAD
-                    _logger.LogVerbose(string.Format("Adding reference '{0}' to '{1}'.", referencePath, projectFileInfo.ProjectFilePath));
-=======
-                    _logger.WriteVerbose($"Adding reference '{referencePath}' to '{projectFileInfo.ProjectFilePath}'.");
->>>>>>> d9771a6e
+                    _logger.LogVerbose($"Adding reference '{referencePath}' to '{projectFileInfo.ProjectFilePath}'.");
                     _workspace.AddMetadataReference(project.Id, metadataReference);
                 }
             }
