--- conflicted
+++ resolved
@@ -160,11 +160,8 @@
                 .Concat(SignatureHelpHandler.Enumerate(_handlers))
                 .Concat(RenameHandler.Enumerate(_handlers))
                 .Concat(DocumentSymbolHandler.Enumerate(_handlers))
-<<<<<<< HEAD
+                .Concat(ReferencesHandler.Enumerate(_handlers))
                 .Concat(CodeLensHandler.Enumerate(_handlers)))
-=======
-                .Concat(ReferencesHandler.Enumerate(_handlers)))
->>>>>>> fcbefa0c
             {
                 server.AddHandlers(handler);
             }
