using System.Collections.Generic;
using System.Collections.Immutable;
using System.Composition;
using System.Linq;
using System.Threading.Tasks;
using Microsoft.CodeAnalysis;
using Microsoft.CodeAnalysis.FindSymbols;
using Microsoft.CodeAnalysis.Text;
using OmniSharp.Helpers;
using OmniSharp.Mef;
using OmniSharp.Models;

namespace OmniSharp.Roslyn.CSharp.Services.Navigation
{
    [OmniSharpHandler(OmnisharpEndpoints.FindUsages, LanguageNames.CSharp)]
    public class FindUsagesService : RequestHandler<FindUsagesRequest, QuickFixResponse>
    {
        private readonly OmnisharpWorkspace _workspace;

        [ImportingConstructor]
        public FindUsagesService(OmnisharpWorkspace workspace)
        {
            _workspace = workspace;
        }

        public async Task<QuickFixResponse> Handle(FindUsagesRequest request)
        {
            var document = _workspace.GetDocument(request.FileName);
            var response = new QuickFixResponse();
            if (document != null)
            {
                var locations = new List<Location>();
                var semanticModel = await document.GetSemanticModelAsync();
                var sourceText = await document.GetTextAsync();
<<<<<<< HEAD
                var position = sourceText.Lines.GetPosition(new LinePosition(request.Line, request.Column));
                var symbol = SymbolFinder.FindSymbolAtPosition(semanticModel, position, _workspace);
=======
                var position = sourceText.Lines.GetPosition(new LinePosition(request.Line - 1, request.Column - 1));
                var symbol = await SymbolFinder.FindSymbolAtPositionAsync(semanticModel, position, _workspace);
>>>>>>> 1b4d1620
                var definition = await SymbolFinder.FindSourceDefinitionAsync(symbol, _workspace.CurrentSolution);
                var usages = request.OnlyThisFile
                    ? await SymbolFinder.FindReferencesAsync(definition ?? symbol, _workspace.CurrentSolution, ImmutableHashSet.Create(document))
                    : await SymbolFinder.FindReferencesAsync(definition ?? symbol, _workspace.CurrentSolution);

                foreach (var usage in usages.Where(u => u.Definition.CanBeReferencedByName || (symbol as IMethodSymbol)?.MethodKind == MethodKind.Constructor))
                {
                    foreach (var location in usage.Locations)
                    {
                        locations.Add(location.Location);
                    }

                    if (!request.ExcludeDefinition)
                    {
                        var definitionLocations = usage.Definition.Locations
                            .Where(loc => loc.IsInSource && (!request.OnlyThisFile || loc.SourceTree.FilePath == request.FileName));

                        foreach (var location in definitionLocations)
                        {
                            locations.Add(location);
                        }
                    }
                }

                var quickFixTasks = locations.Distinct().Select(async l => await QuickFixHelper.GetQuickFix(_workspace, l));

                var quickFixes = await Task.WhenAll(quickFixTasks);
                response = new QuickFixResponse(quickFixes.Distinct()
                                                .OrderBy(q => q.FileName)
                                                .ThenBy(q => q.Line)
                                                .ThenBy(q => q.Column));
            }

            return response;
        }
    }
}<|MERGE_RESOLUTION|>--- conflicted
+++ resolved
@@ -32,13 +32,8 @@
                 var locations = new List<Location>();
                 var semanticModel = await document.GetSemanticModelAsync();
                 var sourceText = await document.GetTextAsync();
-<<<<<<< HEAD
                 var position = sourceText.Lines.GetPosition(new LinePosition(request.Line, request.Column));
-                var symbol = SymbolFinder.FindSymbolAtPosition(semanticModel, position, _workspace);
-=======
-                var position = sourceText.Lines.GetPosition(new LinePosition(request.Line - 1, request.Column - 1));
                 var symbol = await SymbolFinder.FindSymbolAtPositionAsync(semanticModel, position, _workspace);
->>>>>>> 1b4d1620
                 var definition = await SymbolFinder.FindSourceDefinitionAsync(symbol, _workspace.CurrentSolution);
                 var usages = request.OnlyThisFile
                     ? await SymbolFinder.FindReferencesAsync(definition ?? symbol, _workspace.CurrentSolution, ImmutableHashSet.Create(document))
