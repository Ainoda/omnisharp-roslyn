﻿using System.Collections.Generic;
using Microsoft.CodeAnalysis;
using OmniSharp.Models;

namespace OmniSharp.Helpers
{
    internal static class QuickFixExtensions
    {
        internal static void Add(this ICollection<QuickFix> quickFixes, ISymbol symbol, OmniSharpWorkspace workspace)
        {
            foreach (var location in symbol.Locations)
            {
<<<<<<< HEAD
                quickFixes.Add(symbol, workspace);
            }
        }

        internal static void Add(this ICollection<QuickFix> quickFixes, ISymbol symbol, OmniSharpWorkspace workspace)
        {
            foreach (var location in symbol.Locations)
            {
=======
>>>>>>> a21ea836
                quickFixes.Add(location, workspace);
            }
        }

        internal static void Add(this ICollection<QuickFix> quickFixes, Location location, OmniSharpWorkspace workspace)
        {
            if (location.IsInSource)
            {
                var quickFix = location.GetQuickFix(workspace);
                quickFixes.Add(quickFix);
            }
        }

        internal static void AddRange(this ICollection<QuickFix> quickFixes, IEnumerable<ISymbol> symbols, OmniSharpWorkspace workspace)
        {
            foreach (var symbol in symbols)
            {
                foreach (var location in symbol.Locations)
                {
                    quickFixes.Add(location, workspace);
                }
            }
        }
    }
}<|MERGE_RESOLUTION|>--- conflicted
+++ resolved
@@ -10,17 +10,6 @@
         {
             foreach (var location in symbol.Locations)
             {
-<<<<<<< HEAD
-                quickFixes.Add(symbol, workspace);
-            }
-        }
-
-        internal static void Add(this ICollection<QuickFix> quickFixes, ISymbol symbol, OmniSharpWorkspace workspace)
-        {
-            foreach (var location in symbol.Locations)
-            {
-=======
->>>>>>> a21ea836
                 quickFixes.Add(location, workspace);
             }
         }
