﻿using System;
using System.Collections.Generic;
using System.IO;
using System.Linq;
using System.Text;
using System.Xml;

namespace OmniSharp.Models.TypeLookup
{
    public class DocumentationComment
    {
        public string SummaryText { get; }
        public DocumentationItem[] TypeParamElements { get; }
        public DocumentationItem[] ParamElements { get; }
        public string ReturnsText { get; }
        public string RemarksText { get; }
        public string ExampleText { get; }
        public string ValueText { get; }
        public DocumentationItem[] Exception { get; }

        private DocumentationComment(string summaryText, DocumentationItem[] typeParamElements, DocumentationItem[] paramElements, string returnsText, string remarksText, string exampleText, string valueText, DocumentationItem[ ] exception)
        {
            SummaryText = summaryText;
            TypeParamElements = typeParamElements;
            ParamElements = paramElements;
            ReturnsText = returnsText;
            RemarksText = remarksText;
            ExampleText = exampleText;
            ValueText = valueText;
            Exception = exception;
        }

        private DocumentationComment()
        {
            SummaryText = string.Empty;
            TypeParamElements = Array.Empty<DocumentationItem>();
            ParamElements = Array.Empty<DocumentationItem>(); ;
            ReturnsText = string.Empty;
            RemarksText = string.Empty;
            ExampleText = string.Empty;
            ValueText = string.Empty;
            Exception = Array.Empty<DocumentationItem>();
        }

        public static DocumentationComment From(string xmlDocumentation, string lineEnding)
        {
            if (string.IsNullOrEmpty(xmlDocumentation))
                return Empty;
            var reader = new StringReader("<docroot>" + xmlDocumentation + "</docroot>");
            StringBuilder summaryText = new StringBuilder();
            List<DocumentationItemBuilder> typeParamElements = new List<DocumentationItemBuilder>();
            List<DocumentationItemBuilder> paramElements = new List<DocumentationItemBuilder>();
            StringBuilder returnsText = new StringBuilder();
            StringBuilder remarksText = new StringBuilder();
            StringBuilder exampleText = new StringBuilder();
            StringBuilder valueText = new StringBuilder();
            List<DocumentationItemBuilder> exception = new List<DocumentationItemBuilder>();

            using (var xml = XmlReader.Create(reader))
            {
                try
                {
                    xml.Read();
                    string elementName = null;
                    StringBuilder currentSectionBuilder = null;
                    do
                    {
                        if (xml.NodeType == XmlNodeType.Element)
                        {
                            elementName = xml.Name.ToLowerInvariant();
                            switch (elementName)
                            {
                                case "filterpriority":
                                    xml.Skip();
                                    break;
                                case "remarks":
                                    currentSectionBuilder = remarksText;
                                    break;
                                case "example":
                                    currentSectionBuilder = exampleText;
                                    break;
                                case "exception":
                                    DocumentationItemBuilder exceptionInstance = new DocumentationItemBuilder();
                                    exceptionInstance.Name = GetCref(xml["cref"]).TrimEnd();
                                    currentSectionBuilder = exceptionInstance.Documentation;
                                    exception.Add(exceptionInstance);
                                    break;
                                case "returns":
                                    currentSectionBuilder = returnsText;
                                    break;
                                case "summary":
                                    currentSectionBuilder = summaryText;
                                    break;
                                case "see":
                                    currentSectionBuilder.Append(GetCref(xml["cref"]));
                                    currentSectionBuilder.Append(xml["langword"]);
                                    break;
                                case "seealso":
                                    currentSectionBuilder.Append("See also: ");
                                    currentSectionBuilder.Append(GetCref(xml["cref"]));
                                    break;
                                case "paramref":
                                    currentSectionBuilder.Append(xml["name"]);
                                    currentSectionBuilder.Append(" ");
                                    break;
                                case "param":
                                    DocumentationItemBuilder paramInstance = new DocumentationItemBuilder();
                                    paramInstance.Name = TrimMultiLineString(xml["name"], lineEnding);
                                    currentSectionBuilder = paramInstance.Documentation;
                                    paramElements.Add(paramInstance);
                                    break;
                                case "typeparamref":
                                    currentSectionBuilder.Append(xml["name"]);
                                    currentSectionBuilder.Append(" ");
                                    break;
                                case "typeparam":
                                    DocumentationItemBuilder typeParamInstance = new DocumentationItemBuilder();
                                    typeParamInstance.Name = TrimMultiLineString(xml["name"], lineEnding);
                                    currentSectionBuilder = typeParamInstance.Documentation;
                                    typeParamElements.Add(typeParamInstance);
                                    break;
                                case "value":
                                    currentSectionBuilder = valueText;
                                    break;
                                case "br":
                                case "para":
                                    currentSectionBuilder.Append(lineEnding);
                                    break;
                            }
                        }
                        else if (xml.NodeType == XmlNodeType.Text && currentSectionBuilder != null)
                        {
                            if (elementName == "code")
                            {
                                currentSectionBuilder.Append(xml.Value);
                            }
                            else
                            {
                                currentSectionBuilder.Append(TrimMultiLineString(xml.Value, lineEnding));
                            }
                        }
                    } while (xml.Read());
                }
                catch (Exception)
                {
                    return null;
                }
            }

            return new DocumentationComment(
                summaryText.ToString(),
                typeParamElements.Select(s => s.ConvertToDocumentedObject()).ToArray(),
                paramElements.Select(s => s.ConvertToDocumentedObject()).ToArray(),
                returnsText.ToString(),
                remarksText.ToString(),
                exampleText.ToString(),
                valueText.ToString(),
                exception.Select(s => s.ConvertToDocumentedObject()).ToArray());
        }

        private static string TrimMultiLineString(string input, string lineEnding)
        {
            var lines = input.Split(new string[] { "\n", "\r\n" }, StringSplitOptions.RemoveEmptyEntries);
            return string.Join(lineEnding, lines.Select(l => TrimStartRetainingSingleLeadingSpace(l)));
        }

        private static string GetCref(string cref)
        {
            if (cref == null || cref.Trim().Length == 0)
            {
                return "";
            }
            if (cref.Length < 2)
            {
                return cref;
            }
            if (cref.Substring(1, 1) == ":")
            {
                return cref.Substring(2, cref.Length - 2) + " ";
            }
            return cref + " ";
        }

<<<<<<< HEAD
        //Gets the parameter documentation from this object
        public string GetParameterText(string name)
        {
            var requiredParam = Array.Find(ParamElements, parameter => parameter.Name == name);
            if (requiredParam != null)
                return requiredParam.Documentation;
            return string.Empty;
        }

        public static readonly DocumentationComment Empty = new DocumentationComment();
=======
        private static string TrimStartRetainingSingleLeadingSpace(string input)
        {
            if (string.IsNullOrWhiteSpace(input))
                return string.Empty;
            if (!char.IsWhiteSpace(input[0]))
                return input;
            return $" {input.TrimStart()}";
        }
>>>>>>> 290c9d2e
    }

    class DocumentationItemBuilder
    {
        public string Name { get; set; }
        public StringBuilder Documentation { get; set; }

        public DocumentationItemBuilder()
        {
            Documentation = new StringBuilder();
        }

        public DocumentationItem ConvertToDocumentedObject()
        {
            return new DocumentationItem(Name, Documentation.ToString());
        }
    }
}<|MERGE_RESOLUTION|>--- conflicted
+++ resolved
@@ -181,18 +181,6 @@
             return cref + " ";
         }
 
-<<<<<<< HEAD
-        //Gets the parameter documentation from this object
-        public string GetParameterText(string name)
-        {
-            var requiredParam = Array.Find(ParamElements, parameter => parameter.Name == name);
-            if (requiredParam != null)
-                return requiredParam.Documentation;
-            return string.Empty;
-        }
-
-        public static readonly DocumentationComment Empty = new DocumentationComment();
-=======
         private static string TrimStartRetainingSingleLeadingSpace(string input)
         {
             if (string.IsNullOrWhiteSpace(input))
@@ -201,7 +189,17 @@
                 return input;
             return $" {input.TrimStart()}";
         }
->>>>>>> 290c9d2e
+
+        //Gets the parameter documentation from this object
+        public string GetParameterText(string name)
+        {
+            var requiredParam = Array.Find(ParamElements, parameter => parameter.Name == name);
+            if (requiredParam != null)
+                return requiredParam.Documentation;
+            return string.Empty;
+        }
+
+        public static readonly DocumentationComment Empty = new DocumentationComment();
     }
 
     class DocumentationItemBuilder
