﻿<Project Sdk="Microsoft.NET.Sdk">

  <PropertyGroup>
    <TargetFrameworks>net46;netstandard1.6</TargetFrameworks>
    <TreatWarningsAsErrors>true</TreatWarningsAsErrors>
    <PlatformTarget>AnyCPU</PlatformTarget>
<<<<<<< HEAD
    <RootNamespace>OmniSharp</RootNamespace>

    <!-- Needed for Microsoft.Composition -->
    <PackageTargetFallback Condition=" '$(TargetFramework)' == 'netstandard1.6' ">$(PackageTargetFallback);dotnet5.4;portable-net45+win8</PackageTargetFallback>
=======
>>>>>>> c208129f
  </PropertyGroup>

  <ItemGroup>
    <None Include="AssemblyInfo.cs" />
  </ItemGroup>

  <ItemGroup>
    <ProjectReference Include="..\OmniSharp.Abstractions\OmniSharp.Abstractions.csproj" />
    <ProjectReference Include="..\OmniSharp.Plugins\OmniSharp.Plugins.csproj" />
    <ProjectReference Include="..\OmniSharp.Roslyn\OmniSharp.Roslyn.csproj" />
  </ItemGroup>

  <ItemGroup>
    <PackageReference Include="Microsoft.Extensions.Caching.Memory" Version="1.1.0" />
    <PackageReference Include="Microsoft.Extensions.Configuration.Json" Version="1.1.0" />
    <PackageReference Include="Microsoft.Extensions.Configuration.EnvironmentVariables" Version="1.1.0" />
    <PackageReference Include="Microsoft.Extensions.Configuration.CommandLine" Version="1.1.0" />
    <PackageReference Include="Microsoft.Extensions.DependencyModel" Version="1.1.0" />
    <PackageReference Include="Microsoft.Extensions.DependencyInjection" Version="1.1.0" />
    <PackageReference Include="Microsoft.Extensions.FileSystemGlobbing" Version="1.1.0" />
    <PackageReference Include="Microsoft.Extensions.Logging" Version="1.1.0" />
    <PackageReference Include="Microsoft.Extensions.Logging.Console" Version="1.1.0" />
    <PackageReference Include="Microsoft.Extensions.Options" Version="1.1.0" />
    <PackageReference Include="Microsoft.Extensions.Options.ConfigurationExtensions" Version="1.1.0" />
    <PackageReference Include="Microsoft.Extensions.CommandLineUtils" Version="1.1.0" />
  </ItemGroup>

  <ItemGroup Condition=" '$(TargetFramework)' == 'netstandard1.6' ">
    <PackageReference Include="System.Runtime.Loader" Version="4.3.0" />
    <PackageReference Include="System.IO.Compression" Version="4.3.0" />
  </ItemGroup>

</Project><|MERGE_RESOLUTION|>--- conflicted
+++ resolved
@@ -4,13 +4,7 @@
     <TargetFrameworks>net46;netstandard1.6</TargetFrameworks>
     <TreatWarningsAsErrors>true</TreatWarningsAsErrors>
     <PlatformTarget>AnyCPU</PlatformTarget>
-<<<<<<< HEAD
     <RootNamespace>OmniSharp</RootNamespace>
-
-    <!-- Needed for Microsoft.Composition -->
-    <PackageTargetFallback Condition=" '$(TargetFramework)' == 'netstandard1.6' ">$(PackageTargetFallback);dotnet5.4;portable-net45+win8</PackageTargetFallback>
-=======
->>>>>>> c208129f
   </PropertyGroup>
 
   <ItemGroup>
